Release history
---------------

development
+++++++++++

<<<<<<< HEAD
0.2.0 (2019-??-??)
++++++++++++++++++

- small fixes

**breaking changes**

- ``InputValue`` has been renamed to ``InputValueDefinition``.
- ``GenericScalar`` has been renamed to ``AnyScalar``.
=======
0.1.3 (2019-02-16)
++++++++++++++++++

- Add request context to `HTTPError` (#82)
>>>>>>> 3034c069

0.1.2 (2019-01-11)
++++++++++++++++++

- Handle error responses without ``data`` correctly

0.1.1 (2018-10-30)
++++++++++++++++++

- Fixed deserialization of ``Enum`` values

0.1.0 (2018-10-30)
++++++++++++++++++

- Fixed handling of HTTP error status codes (#10)
- Fix in validation exceptions (#11)
- Implement custom scalars
- Improvements to documentation

0.0.4 (2018-10-17)
++++++++++++++++++

- Remove some unneeded fields from introspection query
- Improvements to documentation
- Small fixes to API, tests

0.0.3 (2018-09-23)
++++++++++++++++++

- Established initial public API
- Improved documentation, user guide
- Field aliases
- Deserialization

0.0.2 (2018-08-21)
++++++++++++++++++

- Execution of basic GraphQL queries
- Convert GraphQL schema to python types (undocumented)
- Write GraphQL in python syntax (undocumented)

0.0.1
+++++

- initial version<|MERGE_RESOLUTION|>--- conflicted
+++ resolved
@@ -4,7 +4,6 @@
 development
 +++++++++++
 
-<<<<<<< HEAD
 0.2.0 (2019-??-??)
 ++++++++++++++++++
 
@@ -14,12 +13,11 @@
 
 - ``InputValue`` has been renamed to ``InputValueDefinition``.
 - ``GenericScalar`` has been renamed to ``AnyScalar``.
-=======
+  
 0.1.3 (2019-02-16)
 ++++++++++++++++++
 
 - Add request context to `HTTPError` (#82)
->>>>>>> 3034c069
 
 0.1.2 (2019-01-11)
 ++++++++++++++++++
