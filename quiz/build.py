"""Main module for constructing graphQL queries"""
import enum
import re
import typing as t
from operator import attrgetter, methodcaller

from .compat import indent, singledispatch
from .utils import FrozenDict, ValueObject, compose, init_last

__all__ = [
    # building graphQL documents
    'SelectionSet',
    'Selection',
    'Field',
    'InlineFragment',
    'Raw',
    'Query',
    'SELECTOR',

    # render
    'gql',
    'escape',
    'dump_inputvalue',
]

INDENT = "  "

gql = methodcaller("__gql__")


class SelectionSet(t.Iterable['Selection'], t.Sized):
    """Sequence of selections

    Parameters
    ----------
    *selections: Selection
        Items in the selection set.

    Notes
    -----
    * Instances are immutable.
    * Extending selection sets is possible through special methods
      (``__getattr__``, ``__call__``, ``__getitem__``)
    """
    # The attribute needs to have a dunder name to prevent
    # conflicts with GraphQL field names.
    # This is also why we can't just subclass `tuple`.
    __slots__ = '__selections__'

    def __init__(self, *selections):
        self.__selections__ = selections

    # TODO: check if actually faster
    # faster, internal, alternative to __init__
    @classmethod
    def _make(cls, selections):
        instance = cls.__new__(cls)
        instance.__selections__ = tuple(selections)
        return instance

    def __getattr__(self, fieldname):
        """Add a new field to the selection set.

        Parameters
        ----------
        fieldname: str
            The name of the field to add.

        Returns
        -------
        SelectionSet
            A selection set with the new field added to the end.

        Example
        -------

        This functionality can be used to quickly create a sequence of fields:

        >>> _ = SelectionSet()
        >>> str(
        ...     _
        ...     .foo
        ...     .bar
        ...     .bing
        ... )
        {
          foo
          bar
          bing
        }
        """
        return SelectionSet._make(self.__selections__ + (Field(fieldname), ))

    def __getitem__(self, selections):
        """Add a sub-selection to the last field in the selection set

        Parameters
        ----------
        selections: SelectionSet
            The selection set to nest

        Example
        -------

        >>> _ = SelectionSet()
        >>> str(
        ...     _
        ...     .foo
        ...     .bar[
        ...         _
        ...         .qux
        ...         .bing
        ...     ]
        ...     .other_field
        ... )
        {
          foo
          bar {
            qux
            bing
          }
          other_field
        }

        Returns
        -------
        SelectionSet
            A selection set with selections added to the last field.

        Raises
        ------
        utils.Empty
            In case the selection set is empty
        """
        rest, target = init_last(self.__selections__)

        assert isinstance(selections, SelectionSet)
        assert len(selections.__selections__) >= 1

        return SelectionSet._make(
            tuple(rest)
            + (target.replace(selection_set=selections), ))

    def __repr__(self):
        return "<SelectionSet> {}".format(gql(self))

    # Positional arguments are retrieved manually from *args.
    # This ensures there can be no conflict with (named) **kwargs.
    # Otherwise, something like `self` could not be given as a keyword arg.
    def __call__(*args, **kwargs):
        """The selection set may be called in two distinct ways:

        1. With keyword arguments ``**kwargs``.
           These will be added as arguments to the last field
           in the selection set.
        2. With a single ``alias`` argument. This has the affect of adding
           an alias to the next field in the selection set.

        Parameters
        ----------
        alias: str, optional
            If given, the next field in the selection set will get this alias.

            Example
            -------

            >>> _ = SelectionSet()
            >>> str(
            ...     _
            ...     .foo
            ...     ('my_alias').bla
            ...     .other_field
            ... )
            {
               foo
               my_alias: bla
               other_field
            }

            Note
            ----
            The alias can only be specified as a :term:`positional argument`,
            and may not be combined with ``**kwargs``.

        **kwargs
            Adds arguments to the previous field in the chain

            Example
            -------

            >>> _ = SelectionSet()
            >>> str(
            ...     _
            ...     .foo
            ...     .bla(a=4, b='qux')
            ...     .other_field
            ... )
            {
              foo
              bla(a: 4, b: "qux")
              other_field
            }

            Note
            ----
            Each field argument must be a :term:`keyword argument`.

        Returns
        -------
        SelectionSet
            The new selection set

        Raises
        ------
        utils.Empty
            In case field arguments are given, but the selection set is empty
        """
        # TODO: check alias validity
        try:
            self, alias = args
        except ValueError:
            # alias is *not* given --> case 1
            self, = args
            return self.__add_kwargs(kwargs)
        else:
            # alias is given --> case 2
            return _AliasForNextField(*args)

    def __add_kwargs(self, args):
        rest, target = init_last(self.__selections__)
        return SelectionSet._make(
            tuple(rest) + (target.replace(kwargs=FrozenDict(args)), ))

    def __iter__(self):
        """Iterate over the selection set contents

        Returns
        -------
        Iterator[Selection]
            An iterator over selections
        """
        return iter(self.__selections__)

    def __len__(self):
        """Number of items in the selection set

        Returns
        -------
        int
            The number of items in the selection set
        """
        return len(self.__selections__)

    def __str__(self):
        """The selection set as raw graphQL"""
        return self.__gql__()

    def __gql__(self):
        return '{{\n{}\n}}'.format(
            '\n'.join(indent(gql(f), INDENT) for f in self)
        ) if self.__selections__ else ''

    def __eq__(self, other):
        if isinstance(other, type(self)):
            return other.__selections__ == self.__selections__
        return NotImplemented

    def __ne__(self, other):
        equality = self.__eq__(other)
        return NotImplemented if equality is NotImplemented else not equality

    __hash__ = property(attrgetter('__selections__.__hash__'))


class _AliasForNextField(object):
    __slots__ = '__selection_set', '__alias'

    def __init__(self, selection_set, alias):
        self.__selection_set = selection_set
        self.__alias = alias

    def __getattr__(self, fieldname):
        return SelectionSet._make(
            self.__selection_set.__selections__
            + (Field(fieldname, alias=self.__alias), )
        )


SELECTOR = SelectionSet()
"""An empty, extendable :class:`SelectionSet`"""


class Raw(ValueObject):
    __fields__ = [
        ('content', str, 'The raw GraphQL content')
    ]

    def __gql__(self):
        return self.content


class Field(ValueObject):
    __fields__ = [
        ('name', str, 'Field name'),
        ('kwargs', FrozenDict, 'Given arguments'),
        ('selection_set', SelectionSet, 'Selection of subfields'),
        ('alias', t.Optional[str], 'Field alias'),
        # in the future:
        # - directives
    ]
    __defaults__ = (FrozenDict.EMPTY, SelectionSet(), None)

    def __gql__(self):
        arguments = '({})'.format(
            ', '.join(
                "{}: {}".format(k, dump_inputvalue(v))
                for k, v in self.kwargs.items()
            )
        ) if self.kwargs else ''
        selection_set = (
            ' ' + gql(self.selection_set)
            if self.selection_set else '')
        alias = self.alias + ': ' if self.alias else ''
        return alias + self.name + arguments + selection_set


class InlineFragment(ValueObject):
    __fields__ = [
        ('on', type, 'Type of the fragment'),
        ('selection_set', SelectionSet, 'Subfields of the fragment'),
    ]
    # in the future: directives

    def __gql__(self):
        return '... on {} {}'.format(
            self.on.__name__,
            gql(self.selection_set)
        )


class Query(ValueObject):
    __fields__ = [
        ('cls', type, 'The query class'),
        ('selections', SelectionSet, 'Fields selection')
    ]
    # in the future:
    # - name (optional)
    # - variable_defs (optional)
    # - directives (optional)

    def __gql__(self):
        return 'query ' + gql(self.selections)

    def __str__(self):
        return self.__gql__()


_ESCAPE_PATTERNS = {
    '\b': r'\b',
    '\f': r'\f',
    '\n': r'\n',
    '\r': r'\r',
    '\t': r'\t',
    '\\': r'\\',
    '"':  r'\"',
}
_ESCAPE_RE = re.compile('|'.join(map(re.escape, _ESCAPE_PATTERNS)))


def _escape_match(match):
    return _ESCAPE_PATTERNS[match.group(0)]


def escape(txt):
    """Escape a string according to GraphQL specification

    Parameters
    ----------
    txt: str
        The string to escape

    Returns
    -------
    str
        the escaped string
    """
    return _ESCAPE_RE.sub(_escape_match, txt)


@singledispatch
<<<<<<< HEAD
def dump_inputvalue(obj):
    """Dumpy any input value to GraphQL"""
    # type: object -> str
=======
def argument_as_gql(obj):
    # type: (object) -> str
>>>>>>> 3034c069
    try:
        # consistent with other dunder methods, we look it up on the class
        serializer = type(obj).__gql_dump__
    except AttributeError:
        raise TypeError("Cannot serialize to GraphQL: {}".format(type(obj)))
    else:
        return serializer(obj)


# see https://facebook.github.io/graphql/June2018/#sec-Input-Values
# TODO: support list
dump_inputvalue.register(str, compose('"{}"'.format, escape))
dump_inputvalue.register(int, str)  # TODO: catch > 32bit integers
dump_inputvalue.register(type(None), 'null'.format)
dump_inputvalue.register(bool, {True: 'true', False: 'false'}.__getitem__)
dump_inputvalue.register(float, str)  # TODO: catch NaN, inf


@dump_inputvalue.register(list)
def _list_to_gql(lst):
    return '[{}]'.format(' '.join(map(dump_inputvalue, lst)))


@dump_inputvalue.register(enum.Enum)
def _enum_to_gql(obj):
    return obj.value


Selection = t.Union[Field, InlineFragment]
"""Field or inline fragment"""<|MERGE_RESOLUTION|>--- conflicted
+++ resolved
@@ -388,14 +388,9 @@
 
 
 @singledispatch
-<<<<<<< HEAD
 def dump_inputvalue(obj):
     """Dumpy any input value to GraphQL"""
-    # type: object -> str
-=======
-def argument_as_gql(obj):
     # type: (object) -> str
->>>>>>> 3034c069
     try:
         # consistent with other dunder methods, we look it up on the class
         serializer = type(obj).__gql_dump__
