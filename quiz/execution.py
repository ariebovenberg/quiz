--- conflicted
+++ resolved
@@ -3,8 +3,9 @@
 import typing as t
 from functools import partial
 
+from gentools import irelay
+
 import snug
-from gentools import irelay
 
 from .build import Query
 from .types import load
@@ -182,21 +183,11 @@
 @dataclass
 class ErrorResponse(Exception):
     """A response containing errors"""
-<<<<<<< HEAD
-    data = field('Data returned in the response', type=t.Dict[str, JSON])
-    errors = field('Errors returned in the response',
-                   type=t.List[t.Dict[str, JSON]])
-=======
-
-    __fields__ = [
-        ("data", t.Dict[str, JSON], "Data returned in the response"),
-        (
-            "errors",
-            t.List[t.Dict[str, JSON]],
-            "Errors returned in the response",
-        ),
-    ]
->>>>>>> 027bfe18
+
+    data = field("Data returned in the response", type=t.Dict[str, JSON])
+    errors = field(
+        "Errors returned in the response", type=t.List[t.Dict[str, JSON]]
+    )
 
 
 class RawResult(dict):
@@ -216,31 +207,17 @@
 @dataclass
 class QueryMetadata(object):
     """HTTP metadata for query"""
-<<<<<<< HEAD
-    response = field('The response object', type=snug.Response)
-    request = field('The original request', type=snug.Request)
-=======
-
-    __fields__ = [
-        ("response", snug.Response, "The response object"),
-        ("request", snug.Request, "The original request"),
-    ]
->>>>>>> 027bfe18
+
+    response = field("The response object", type=snug.Response)
+    request = field("The original request", type=snug.Request)
 
 
 @dataclass
 class HTTPError(Exception):
     """Indicates a response with a non 2xx status code"""
-<<<<<<< HEAD
-    response = field('The response object', type=snug.Response)
-    request = field('The original request', type=snug.Request)
-=======
-
-    __fields__ = [
-        ("response", snug.Response, "The response object"),
-        ("request", snug.Request, "The original request"),
-    ]
->>>>>>> 027bfe18
+
+    response = field("The response object", type=snug.Response)
+    request = field("The original request", type=snug.Request)
 
     def __str__(self):
         return (
