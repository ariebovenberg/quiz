"""Functionality relating to the raw GraphQL schema"""
import enum
import json
import sys
import typing as t
from collections import defaultdict
from dataclasses import dataclass, fields
from functools import partial
from itertools import chain
from operator import methodcaller
from os import fspath
from types import new_class
from typing import Type

from . import types
from .build import Query
from .execution import execute
from .utils import JSON, FrozenDict, add_slots, merge

__all__ = ["Schema", "INTROSPECTION_QUERY"]

RawSchema = t.Dict[str, JSON]
ClassDict = t.Dict[str, type]


def _namedict(classes):
    return {c.__name__: c for c in classes}


def object_as_type(typ, interfaces, module):
    # type: (Object, t.Mapping[str, types.Interface], str) -> type
    # we don't add the fields yet -- these types may not exist yet.
    return type(
        str(typ.name),
        tuple(interfaces[i.name] for i in typ.interfaces) + (types.Object,),
        {"__doc__": typ.desc, "__raw__": typ, "__module__": module},
    )


def interface_as_type(typ, module):
    # type: (Interface, str) -> type
    # we don't add the fields yet -- these types may not exist yet.
    return new_class(
        str(typ.name),
        (types.Namespace,),
        kwds={"metaclass": types.Interface},
        exec_body=methodcaller(
            "update",
            {"__doc__": typ.desc, "__raw__": typ, "__module__": module},
        ),
    )


def enum_as_type(typ, module):
    # type: (Enum, str) -> Type[types.Enum]
    assert len(typ.values) > 0
    cls = types.Enum(
        typ.name, [(v.name, v.name) for v in typ.values], module=module
    )
    cls.__doc__ = typ.desc
    for member, conf in zip(cls.__members__.values(), typ.values):
        member.__doc__ = conf.desc
    return cls


def union_as_type(typ, objs):
    # type (Union, ClassDict) -> type
    assert len(typ.types) >= 1, "Encountered a Union with zero types"
    return type(
        str(typ.name),
        (types.Union,),
        {
            "__doc__": typ.desc,
            "__args__": tuple(objs[o.name] for o in typ.types),
        },
    )


def inputobject_as_type(typ, module):
    # type (InputObject, str) -> Type[types.InputObject]
    return type(
        str(typ.name),
        (types.InputObject,),
        {"__doc__": typ.desc, "__raw__": typ, "__module__": module},
    )


def _add_fields(obj, classes):
    for f in obj.__raw__.fields:
        setattr(
            obj,
            f.name,
            types.FieldDefinition(
                name=f.name,
                desc=f.desc,
                args=FrozenDict(
                    {
                        i.name: types.InputValueDefinition(
                            name=i.name,
                            desc=i.desc,
                            type=resolve_typeref(i.type, classes),
                        )
                        for i in f.args
                    }
                ),
                is_deprecated=f.is_deprecated,
                deprecation_reason=f.deprecation_reason,
                type=resolve_typeref(f.type, classes),
            ),
        )
    del obj.__raw__
    return obj


def _add_input_fields(obj: Type[types.InputObject], classes):
    # TODO: fix this duplication of data
    obj.__input_fields__ = {
        f.name: types.InputValueDefinition(
            f.name, f.desc, type=resolve_typeref(f.type, classes)
        )
        for f in obj.__raw__.input_fields
    }
    for f in obj.__raw__.input_fields:
        setattr(
            obj,
            f.name,
            types.InputObjectFieldDescriptor(obj.__input_fields__[f.name]),
        )
    del obj.__raw__


def resolve_typeref(ref, classes):
    # type: (TypeRef, ClassDict) -> type
    if ref.kind is Kind.NON_NULL:
        return _resolve_typeref_required(ref.of_type, classes)
    else:
        return types.Nullable[_resolve_typeref_required(ref, classes)]


def _resolve_typeref_required(ref, classes):
    assert ref.kind is not Kind.NON_NULL
    if ref.kind is Kind.LIST:
        return types.List[resolve_typeref(ref.of_type, classes)]
    return classes[ref.name]


class _QueryCreator(object):
    def __init__(self, schema):
        self.schema = schema

    def __getitem__(self, selection_set):
        cls = self.schema.query_type
        return Query(
            cls, selections=types.validate_selection_set(cls, selection_set)
        )


@add_slots
@dataclass(frozen=True, repr=False)
class Schema:
    """A GraphQL schema.

    Use :meth:`~Schema.from_path`, :meth:`~Schema.from_url`,
    or :meth:`~Schema.from_raw` to instantiate.
    """

    classes: ClassDict
    query_type: type
    mutation_type: t.Optional[type]
    subscription_type: t.Optional[type]
    module: t.Optional[str]
    raw: RawSchema

    def __getattr__(self, name):
        try:
            return self.classes[name]
        except KeyError:
            raise AttributeError(name)

    def __dir__(self):
        return list(
            chain(
                self.classes,
                (f.name for f in fields(self.__class__)),
                dir(super(Schema, self)),
            )
        )

    def __repr__(self):
        return "quiz.Schema(module={})".format(self.module)

    def populate_module(self):
        """Populate the schema's module with the schema's classes

        Note
        ----
        The schema's ``module`` must be set (i.e. not ``None``)

        Raises
        ------
        RuntimeError
            If the schema module is not set
        """
        # TODO: this is a bit ugly
        if self.module is None:
            raise RuntimeError("schema.module is not set")
        module_obj = sys.modules[self.module]
        for name, cls in self.classes.items():
            setattr(module_obj, name, cls)

    # interim object to allow slice syntax: Schema.query[...]
    @property
    def query(self):
        """Creator for a query operation

        Example
        -------

        >>> from quiz import _
        >>> str(schema.query[
        ...     _
        ...     .field1
        ...     .foo
        ... ])
        query {
          field1
          foo
        }
        """
        return _QueryCreator(self)

    @classmethod
    def from_path(cls, path, module=None, scalars=()):
        """Create a :class:`Schema` from a JSON at a path

        Parameters
        ----------
        path: str or ~os.PathLike
            The path to the raw schema JSON file.
        module: ~typing.Optional[str], optional
            The name of the module to use when creating the schema's classes.
        scalars: ~typing.Iterable[~typing.Type[Scalar]]
            :class:`~quiz.types.Scalar` classes to use in the schema.
            Scalars in the schema, but not in this collection, will be defined
            as :class:`~quiz.types.AnyScalar` subclasses.

        Returns
        -------
        Schema
            The generated schema

        Raises
        ------
        IOError
            If the file at given path cannot be read
        """
        with open(fspath(path)) as rfile:
            return cls.from_raw(
                json.load(rfile), module=module, scalars=scalars
            )

    def to_path(self, path):
        """Dump the schema as JSON to a path

        Parameters
        ----------
        path: str or ~os.PathLike
            The path to write the raw schema to
        """
        with open(fspath(path), "w") as wfile:
            json.dump(self.raw, wfile)

    @classmethod
    def from_raw(cls, raw_schema, module=None, scalars=()):
        """Create a :class:`Schema` from a raw JSON schema

        Parameters
        ----------
        raw_schema: ~typing.List[~typing.Dict[str, JSON]]
            The raw GraphQL schema.
            I.e. the result of the :data:`INTROSPECTION_QUERY`
        module: ~typing.Optional[str], optional
            The name of the module to use when creating classes
        scalars: ~typing.Iterable[~typing.Type[Scalar]]
            :class:`~quiz.types.Scalar` classes to use in the schema.
            Scalars in the schema, but not in this collection, will be defined
            as :class:`~quiz.types.AnyScalar` subclasses.

        Returns
        -------
        Schema
            The schema constructed from raw data
        """
        by_kind = defaultdict(list)
        for tp in _load_types(raw_schema):
            by_kind[tp.__class__].append(tp)

        scalars_by_name = _namedict(scalars)
        scalars_by_name.update(types.BUILTIN_SCALARS)
        scalars_by_name.update(
            (
                tp.name,
                type(str(tp.name), (types.AnyScalar,), {"__doc__": tp.desc}),
            )
            for tp in by_kind[Scalar]
            if tp.name not in scalars_by_name
        )

        interfaces = _namedict(
            map(partial(interface_as_type, module=module), by_kind[Interface])
        )
        enums = _namedict(
            map(partial(enum_as_type, module=module), by_kind[Enum])
        )
        objs = _namedict(
            map(
                partial(object_as_type, interfaces=interfaces, module=module),
                by_kind[Object],
            )
        )
        unions = _namedict(
            map(partial(union_as_type, objs=objs), by_kind[Union])
        )
        input_objects = _namedict(
            map(
                partial(inputobject_as_type, module=module),
                by_kind[InputObject],
            )
        )

        classes = merge(
            scalars_by_name, interfaces, enums, objs, unions, input_objects
        )

        # we can only add these after all classes have been created.
        for obj in chain(objs.values(), interfaces.values()):
            _add_fields(obj, classes)
        for obj in input_objects.values():
            _add_input_fields(obj, classes)

        return cls(
            classes,
            query_type=classes[raw_schema["queryType"]["name"]],
            mutation_type=(
                raw_schema["mutationType"]
                and classes[raw_schema["mutationType"]["name"]]
            ),
            subscription_type=(
                raw_schema["subscriptionType"]
                and classes[raw_schema["subscriptionType"]["name"]]
            ),
            module=module,
            raw=raw_schema,
        )

    @classmethod
    def from_url(cls, url, scalars=(), module=None, **kwargs):
        """Build a GraphQL schema by introspecting an API

        Parameters
        ----------
        url: str
            URL of the target GraphQL API
        scalars: ~typing.Iterable[~typing.Type[Scalar]]
            :class:`~quiz.types.Scalar` classes to use in the schema.
            Scalars in the schema, but not in this sequence, will be defined as
            :class:`~quiz.types.AnyScalar` subclasses.

        module: ~typing.Optional[str], optional
            The module name to set on the generated classes
        **kwargs
            ``auth`` or ``client``, passed to :func:`~quiz.execution.execute`.

        Returns
        -------
        Schema
            The generated schema

        Raises
        ------
        ~quiz.types.ErrorResponse
            If there are errors in the response data
        """
        result = execute(INTROSPECTION_QUERY, url=url, **kwargs)
        return cls.from_raw(result["__schema"], scalars=scalars, module=module)

    # TODO: from_url_async


def _load_types(raw_schema):
    # type RawSchema -> Iterable[TypeSchema]
    return map(
        lambda typ: KIND_CAST[typ.kind](typ),
        map(_deserialize_type, raw_schema["types"]),
    )


INTROSPECTION_QUERY = """
{
  __schema {
    queryType { name }
    mutationType { name }
    subscriptionType { name }
    types {
      ...FullType
    }
  }
}

fragment FullType on __Type {
  kind
  name
  description
  fields(includeDeprecated: true) {
    name
    description
    args {
      ...InputValue
    }
    type {
      ...TypeRef
    }
    isDeprecated
    deprecationReason
  }
  inputFields {
    ...InputValue
  }
  interfaces {
    ...TypeRef
  }
  enumValues(includeDeprecated: true) {
    name
    description
    isDeprecated
    deprecationReason
  }
  possibleTypes {
    ...TypeRef
  }
}

fragment InputValue on __InputValue {
  name
  description
  type { ...TypeRef }
  defaultValue
}

fragment TypeRef on __Type {
  kind
  name
  ofType {
    kind
    name
    ofType {
      kind
      name
      ofType {
        kind
        name
      }
    }
  }
}
"""
"""Query to retrieve the raw schema"""


class Kind(enum.Enum):
    OBJECT = "OBJECT"
    SCALAR = "SCALAR"
    NON_NULL = "NON_NULL"
    LIST = "LIST"
    INTERFACE = "INTERFACE"
    ENUM = "ENUM"
    INPUT_OBJECT = "INPUT_OBJECT"
    UNION = "UNION"


<<<<<<< HEAD
@add_slots
@dataclass(frozen=True)
class TypeRef:
    name: t.Optional[str]
    kind: Kind
    of_type: t.Optional["TypeRef"]


@add_slots
@dataclass(frozen=True)
class InputValue:
    name: str
    desc: str
    type: TypeRef
    default: object


@add_slots
@dataclass(frozen=True)
class Field:
    name: str
    type: TypeRef
    args: t.List[InputValue]
    desc: str
    is_deprecated: bool
    deprecation_reason: t.Optional[str]


@add_slots
@dataclass(frozen=True)
class Type:
    name: t.Optional[str]
    kind: Kind
    desc: str
    fields: t.Optional[t.List[Field]]
    input_fields: t.Optional[t.List["InputValue"]]
    interfaces: t.Optional[t.List[TypeRef]]
    possible_types: t.Optional[t.List[TypeRef]]
    enum_values: t.Optional[t.List["EnumValue"]]


@add_slots
@dataclass(frozen=True)
class EnumValue:
    name: str
    desc: str
    is_deprecated: bool
    deprecation_reason: t.Optional[str]
=======
KIND_CAST = {
    Kind.SCALAR: lambda typ: Scalar(name=typ.name, desc=typ.desc),
    Kind.OBJECT: lambda typ: Object(
        name=typ.name,
        desc=typ.desc,
        interfaces=typ.interfaces,
        input_fields=typ.input_fields,
        fields=typ.fields,
    ),
    Kind.INTERFACE: lambda typ: Interface(
        name=typ.name, desc=typ.desc, fields=typ.fields
    ),
    Kind.ENUM: lambda typ: Enum(
        name=typ.name, desc=typ.desc, values=typ.enum_values
    ),
    Kind.UNION: lambda typ: Union(
        name=typ.name, desc=typ.desc, types=typ.possible_types
    ),
    Kind.INPUT_OBJECT: lambda typ: InputObject(
        name=typ.name, desc=typ.desc, input_fields=typ.input_fields
    ),
}


TypeRef = t.NamedTuple(
    "TypeRef",
    [
        ("name", t.Optional[str]),
        ("kind", Kind),
        ("of_type", t.Optional["TypeRef"]),
    ],
)
InputValue = t.NamedTuple(
    "InputValue",
    [("name", str), ("desc", str), ("type", TypeRef), ("default", object)],
)
Field = t.NamedTuple(
    "Field",
    [
        ("name", str),
        ("type", TypeRef),
        ("args", t.List[InputValue]),
        ("desc", str),
        ("is_deprecated", bool),
        ("deprecation_reason", t.Optional[str]),
    ],
)
Type = t.NamedTuple(
    "Type",
    [
        ("name", t.Optional[str]),
        ("kind", Kind),
        ("desc", str),
        ("fields", t.Optional[t.List[Field]]),
        ("input_fields", t.Optional[t.List["InputValue"]]),
        ("interfaces", t.Optional[t.List[TypeRef]]),
        ("possible_types", t.Optional[t.List[TypeRef]]),
        ("enum_values", t.Optional[t.List]),
    ],
)
EnumValue = t.NamedTuple(
    "EnumValue",
    [
        ("name", str),
        ("desc", str),
        ("is_deprecated", bool),
        ("deprecation_reason", t.Optional[str]),
    ],
)
>>>>>>> d93619d6


def make_inputvalue(conf):
    return InputValue(
        name=conf["name"],
        desc=conf["description"],
        type=make_typeref(conf["type"]),
        default=conf["defaultValue"],
    )


def make_typeref(conf):
    return TypeRef(
        name=conf["name"],
        kind=Kind(conf["kind"]),
        of_type=conf.get("ofType") and make_typeref(conf["ofType"]),
    )


def make_field(conf):
    return Field(
        name=conf["name"],
        type=make_typeref(conf["type"]),
        args=list(map(make_inputvalue, conf["args"])),
        desc=conf["description"],
        is_deprecated=conf["isDeprecated"],
        deprecation_reason=conf["deprecationReason"],
    )


def make_enumval(conf):
    return EnumValue(
        name=conf["name"],
        desc=conf["description"],
        is_deprecated=conf["isDeprecated"],
        deprecation_reason=conf["deprecationReason"],
    )


def _deserialize_type(conf):
    # type: (t.Dict[str, JSON]) -> Type
    return Type(
        name=conf["name"],
        kind=Kind(conf["kind"]),
        desc=conf["description"],
        fields=conf["fields"] and list(map(make_field, conf["fields"])),
        input_fields=conf["inputFields"]
        and list(map(make_inputvalue, conf["inputFields"])),
        interfaces=conf["interfaces"]
        and list(map(make_typeref, conf["interfaces"])),
        possible_types=conf["possibleTypes"]
        and list(map(make_typeref, conf["possibleTypes"])),
        enum_values=conf["enumValues"]
        and list(map(make_enumval, conf["enumValues"])),
    )


<<<<<<< HEAD
@add_slots
@dataclass(frozen=True)
class Interface:
    name: str
    desc: str
    fields: t.List[Field]


@add_slots
@dataclass(frozen=True)
class Object:
    name: str
    desc: str
    interfaces: t.List[TypeRef]
    fields: t.List[Field]


@add_slots
@dataclass(frozen=True)
class Scalar:
    name: str
    desc: str


@add_slots
@dataclass(frozen=True)
class Enum:
    name: str
    desc: str
    values: t.List[EnumValue]


@add_slots
@dataclass(frozen=True)
class Union:
    name: str
    desc: str
    types: t.List[TypeRef]


@add_slots
@dataclass(frozen=True)
class InputObject:
    name: str
    desc: str
    input_fields: t.List[InputValue]


TypeSchema = t.Union[Interface, Object, Scalar, Enum, Union, InputObject]


def _cast_type(typ):
    # type: (Type) -> TypeSchema
    if typ.kind is Kind.SCALAR:
        return Scalar(name=typ.name, desc=typ.desc)
    elif typ.kind is Kind.OBJECT:
        return Object(
            name=typ.name,
            desc=typ.desc,
            interfaces=typ.interfaces,
            fields=typ.fields,
        )
    elif typ.kind is Kind.INTERFACE:
        return Interface(name=typ.name, desc=typ.desc, fields=typ.fields)
    elif typ.kind is Kind.ENUM:
        return Enum(name=typ.name, desc=typ.desc, values=typ.enum_values)
    elif typ.kind is Kind.UNION:
        return Union(name=typ.name, desc=typ.desc, types=typ.possible_types)
    elif typ.kind is Kind.INPUT_OBJECT:
        return InputObject(
            name=typ.name, desc=typ.desc, input_fields=typ.input_fields
        )
    else:
        raise NotImplementedError(type.kind)
=======
Interface = t.NamedTuple(
    "Interface", [("name", str), ("desc", str), ("fields", t.List[Field])]
)
Object = t.NamedTuple(
    "Object",
    [
        ("name", str),
        ("desc", str),
        ("interfaces", t.List[TypeRef]),
        ("input_fields", t.Optional[t.List[InputValue]]),
        ("fields", t.List[Field]),
    ],
)
Scalar = t.NamedTuple("Scalar", [("name", str), ("desc", str)])
Enum = t.NamedTuple(
    "Enum", [("name", str), ("desc", str), ("values", t.List[EnumValue])]
)
Union = t.NamedTuple(
    "Union", [("name", str), ("desc", str), ("types", t.List[TypeRef])]
)
InputObject = t.NamedTuple(
    "InputObject",
    [("name", str), ("desc", str), ("input_fields", t.List[InputValue])],
)
TypeSchema = t.Union[Interface, Object, Scalar, Enum, Union, InputObject]
>>>>>>> d93619d6
<|MERGE_RESOLUTION|>--- conflicted
+++ resolved
@@ -478,7 +478,6 @@
     UNION = "UNION"
 
 
-<<<<<<< HEAD
 @add_slots
 @dataclass(frozen=True)
 class TypeRef:
@@ -527,7 +526,8 @@
     desc: str
     is_deprecated: bool
     deprecation_reason: t.Optional[str]
-=======
+
+
 KIND_CAST = {
     Kind.SCALAR: lambda typ: Scalar(name=typ.name, desc=typ.desc),
     Kind.OBJECT: lambda typ: Object(
@@ -552,54 +552,6 @@
 }
 
 
-TypeRef = t.NamedTuple(
-    "TypeRef",
-    [
-        ("name", t.Optional[str]),
-        ("kind", Kind),
-        ("of_type", t.Optional["TypeRef"]),
-    ],
-)
-InputValue = t.NamedTuple(
-    "InputValue",
-    [("name", str), ("desc", str), ("type", TypeRef), ("default", object)],
-)
-Field = t.NamedTuple(
-    "Field",
-    [
-        ("name", str),
-        ("type", TypeRef),
-        ("args", t.List[InputValue]),
-        ("desc", str),
-        ("is_deprecated", bool),
-        ("deprecation_reason", t.Optional[str]),
-    ],
-)
-Type = t.NamedTuple(
-    "Type",
-    [
-        ("name", t.Optional[str]),
-        ("kind", Kind),
-        ("desc", str),
-        ("fields", t.Optional[t.List[Field]]),
-        ("input_fields", t.Optional[t.List["InputValue"]]),
-        ("interfaces", t.Optional[t.List[TypeRef]]),
-        ("possible_types", t.Optional[t.List[TypeRef]]),
-        ("enum_values", t.Optional[t.List]),
-    ],
-)
-EnumValue = t.NamedTuple(
-    "EnumValue",
-    [
-        ("name", str),
-        ("desc", str),
-        ("is_deprecated", bool),
-        ("deprecation_reason", t.Optional[str]),
-    ],
-)
->>>>>>> d93619d6
-
-
 def make_inputvalue(conf):
     return InputValue(
         name=conf["name"],
@@ -655,7 +607,6 @@
     )
 
 
-<<<<<<< HEAD
 @add_slots
 @dataclass(frozen=True)
 class Interface:
@@ -704,56 +655,4 @@
     input_fields: t.List[InputValue]
 
 
-TypeSchema = t.Union[Interface, Object, Scalar, Enum, Union, InputObject]
-
-
-def _cast_type(typ):
-    # type: (Type) -> TypeSchema
-    if typ.kind is Kind.SCALAR:
-        return Scalar(name=typ.name, desc=typ.desc)
-    elif typ.kind is Kind.OBJECT:
-        return Object(
-            name=typ.name,
-            desc=typ.desc,
-            interfaces=typ.interfaces,
-            fields=typ.fields,
-        )
-    elif typ.kind is Kind.INTERFACE:
-        return Interface(name=typ.name, desc=typ.desc, fields=typ.fields)
-    elif typ.kind is Kind.ENUM:
-        return Enum(name=typ.name, desc=typ.desc, values=typ.enum_values)
-    elif typ.kind is Kind.UNION:
-        return Union(name=typ.name, desc=typ.desc, types=typ.possible_types)
-    elif typ.kind is Kind.INPUT_OBJECT:
-        return InputObject(
-            name=typ.name, desc=typ.desc, input_fields=typ.input_fields
-        )
-    else:
-        raise NotImplementedError(type.kind)
-=======
-Interface = t.NamedTuple(
-    "Interface", [("name", str), ("desc", str), ("fields", t.List[Field])]
-)
-Object = t.NamedTuple(
-    "Object",
-    [
-        ("name", str),
-        ("desc", str),
-        ("interfaces", t.List[TypeRef]),
-        ("input_fields", t.Optional[t.List[InputValue]]),
-        ("fields", t.List[Field]),
-    ],
-)
-Scalar = t.NamedTuple("Scalar", [("name", str), ("desc", str)])
-Enum = t.NamedTuple(
-    "Enum", [("name", str), ("desc", str), ("values", t.List[EnumValue])]
-)
-Union = t.NamedTuple(
-    "Union", [("name", str), ("desc", str), ("types", t.List[TypeRef])]
-)
-InputObject = t.NamedTuple(
-    "InputObject",
-    [("name", str), ("desc", str), ("input_fields", t.List[InputValue])],
-)
-TypeSchema = t.Union[Interface, Object, Scalar, Enum, Union, InputObject]
->>>>>>> d93619d6
+TypeSchema = t.Union[Interface, Object, Scalar, Enum, Union, InputObject]