"""Components for typed GraphQL interactions"""
import enum
import math
import typing as t
from itertools import chain, starmap
from operator import methodcaller

import attr
import six

from .build import Field, InlineFragment, SelectionSet, dump_inputvalue, escape
from .compat import default_ne
from .utils import JSON, FrozenDict, dataclass, field

__all__ = [
    # types
    'AnyScalar',
    'Boolean',
    'Enum',
    'FieldDefinition',
    'Float',
    'ID',
    'InputObject',
    'InputObjectFieldDescriptor',
    'InputValue',
    'InputValueDefinition',
    'Int',
    'Interface',
    'List',
    'Nullable',
    'Object',
    'ResponseType',
    'Scalar',
    'String',
    'StringLike',
    'Union',
    # TODO: mutation
    # TODO: subscription

    # validation
    'validate',
    'ValidationError',
    'SelectionError',
    'NoSuchField',
    'NoSuchArgument',
    'SelectionsNotSupported',
    'InvalidArgumentType',
    'InvalidArgumentValue',
    'MissingArgument',
    'CouldNotCoerce',

    'NoValueForField',
    'load',
]

MIN_INT = -2 << 30
MAX_INT = (2 << 30) - 1


InputValueDefinition = t.NamedTuple('InputValueDefinition', [
    ('name', str),
    ('desc', str),
    ('type', type),
])

_PRIMITIVE_TYPES = (int, float, bool, six.text_type)


# TODO: make ABCMeta or generic?
class InputValue(object):
    """Base class for input value classes.
    These values may be used in GraphQL queries (requests)"""

    # TODO: make abstract
    def __gql_dump__(self):
        # type: () -> str
        """Serialize the object to a GraphQL primitive value"""
        raise NotImplementedError(
            'GraphQL serialization is not defined for this type')

    # TODO: a sensible default implementation
    @classmethod
    def coerce(cls, value):
        raise NotImplementedError()


class InputWrapper(InputValue):
    """Base class for input values containing one value"""

    def __init__(self, value):
        self.value = value

    def __eq__(self, other):
        if type(self) == type(other):
            return self.value == other.value
        return NotImplemented

    if six.PY2:  # pragma: no cover
        __ne__ = default_ne

    def __repr__(self):
        return '{}({})'.format(self.__class__.__name__, self.value)


# TODO: make ABCMeta/generic?
# TODO: rename to indicate it can be the parser, not the value itself?
class ResponseType(object):
    """Base class for response value classes.
    These classes are used to load GraphQL responses into (python) types"""

    # TODO: make abstract?
    @classmethod
    def __gql_load__(cls, data):
        """Load an instance from GraphQL"""
        raise NotImplementedError(
            'GraphQL deserialization is not defined for this type')


class HasFields(type):
    """metaclass for classes with GraphQL field definitions"""

    def __getitem__(self, selection_set):
        # type: (SelectionSet) -> InlineFragment
        return InlineFragment(self, validate(self, selection_set))


class Namespace(object):

<<<<<<< HEAD
    # prevent `self` from potentially clobbering kwargs
    def __init__(__self__, **kwargs):
        __self__.__dict__.update(kwargs)
=======
    def __init__(__self, **kwargs):
        __self.__dict__.update(kwargs)

    def __fields__(self):
        return {k: v for k, v in self.__dict__.items() if k != '__metadata__'}
>>>>>>> 5ddfd9ab

    def __eq__(self, other):
        if type(self) == type(other):
            return self.__fields__() == other.__fields__()
        return NotImplemented

    if six.PY2:  # pragma: no cover
        __ne__ = default_ne

    def __repr__(self):
        return '{}({})'.format(
            getattr(self.__class__, '__qualname__' if six.PY3 else '__name__'),
            ', '.join(starmap('{}={!r}'.format, self.__dict__.items()))
        )


@six.add_metaclass(HasFields)
class Object(Namespace):
    """a graphQL object"""


@dataclass
class InputObjectFieldDescriptor(object):
    value = field('The input value', type=InputValueDefinition)

    def __get__(self, obj, objtype=None):
        if obj is None:  # accessing on class
            return self
        try:
            return obj.__dict__[self.value.name]
        except KeyError:
            raise NoValueForField()

    # full descriptor interface is necessary to be displayed nicely in help()
    def __set__(self, obj, value):
        raise AttributeError("Can't set field value")

    # TODO: instead of type.__name__, use something different, explicit
    # __doc__ allows descriptor to be displayed nicely in help()
    @property
    def __doc__(self):
        return ': {.__name__}\n    {}'.format(self.value.type, self.value.desc)


# TODO: slots?
# TODO: validation?
# TODO: coercing from dict?
# TODO: prevent setting invalid attributes?
class InputObject(object):
    """Base class for input objects"""
    __input_fields__ = {}

    def __init__(__self__, **kwargs):
        self = __self__  # prevents `self` from potentially clobbering kwargs
        argnames_defined = six.viewkeys(self.__input_fields__)
        argnames_required = {
            name for name, obj in six.iteritems(self.__input_fields__)
            if not issubclass(obj.type, Nullable)
        }
        argnames_given = six.viewkeys(kwargs)

        invalid_argnames = argnames_given - argnames_defined
        if invalid_argnames:
            raise NoSuchArgument(
                'invalid arguments: {}'.format(', '.join(invalid_argnames)))

        missing_argnames = argnames_required - argnames_given
        if missing_argnames:
            raise MissingArgument(
                'invalid arguments: {}'.format(', '.join(missing_argnames)))

        self.__dict__.update(kwargs)

    def __eq__(self, other):
        if type(self) == type(other):
            return self.__dict__ == other.__dict__
        return NotImplemented

    if six.PY2:  # pragma: no cover
        __ne__ = default_ne

    def __gql_dump__(self):
        return '{{{}}}'.format(' '.join(
            '{}: {}'.format(name, dump_inputvalue(value))
            for name, value in self.__dict__.items()
        ))

    def __repr__(self):
        return '{}({})'.format(
            getattr(self.__class__, '__qualname__' if six.PY3 else '__name__'),
            ', '.join(starmap('{}={!r}'.format, self.__dict__.items()))
        )


class Enum(InputValue, ResponseType, enum.Enum):
    """A GraphQL enum value. Accepts strings as inputs"""

    @classmethod
    def coerce(cls, value):
        # type: (object) -> Enum
        try:
            return cls(value)
        except ValueError:
            raise CouldNotCoerce('{!r} is not a valid {.__name__}'.format(
                value, cls))

    def __gql_dump__(self):
        # type: () -> str
        return self.value

    @classmethod
    def __gql_load__(cls, data):
        return cls(data)


class Interface(HasFields):
    """metaclass for interfaces"""


class NoValueForField(AttributeError):
    """Indicates a value cannot be retrieved for the field"""


@dataclass
class CouldNotCoerce(ValueError):
    """Could not coerce a value"""
    reason = field('The reason coercion failed', type=str)

    if six.PY2:  # pragma: no cover
        def __str__(self):
            return self.reason


@dataclass
class FieldDefinition(object):
    name = field('Field name', type=str)
    desc = field('Field description', type=str)
    type = field('Field data type', type=type)
    args = field('Accepted field arguments',
                 type=FrozenDict[str, InputValueDefinition])
    is_deprecated = field('Whether the field is deprecated', type=bool)
    deprecation_reason = field('Reason ffor deprecation',
                               type=t.Optional[str])

    def __get__(self, obj, objtype=None):
        if obj is None:  # accessing on class
            return self
        try:
            return obj.__dict__[self.name]
        except KeyError:
            raise NoValueForField()

    # full descriptor interface is necessary to be displayed nicely in help()
    def __set__(self, obj, value):
        raise AttributeError("Can't set field value")

    # __doc__ allows descriptor to be displayed nicely in help()
    @property
    def __doc__(self):
        return ': {.__name__}\n    {}'.format(self.type, self.desc)


class _Generic(type):

    def __eq__(self, other):
        if isinstance(other, type(self)):
            return self.__arg__ == other.__arg__
        return NotImplemented

    if six.PY2:  # pragma: no cover
        __ne__ = default_ne


class _ListMeta(_Generic):

    # TODO: a better autogenerated name
    def __getitem__(self, arg):
        return type('List[{.__name__}]'.format(arg), (List, ), {
            '__arg__': arg
        })

    def __instancecheck__(self, instance):
        return (isinstance(instance, list)
                and all(isinstance(i, self.__arg__) for i in instance))


# Q: why not typing.List?
# A: it doesn't support __doc__, __name__, or isinstance()
# TODO: a separate class for input value lists?
@six.add_metaclass(_ListMeta)
class List(InputWrapper, ResponseType):
    __arg__ = object

    @classmethod
    def coerce(cls, data):
        # type: (object) -> List
        if isinstance(data, list):
            return cls(list(map(cls.__arg__.coerce, data)))
        else:
            raise CouldNotCoerce('Invalid type, must be a list')

    def __gql_dump__(self):
        # type: () -> str
        return '[{}]'.format(' '.join(map(methodcaller('__gql_dump__'),
                                          self.value)))

    @classmethod
    def __gql_load__(cls, data):
        return list(map(cls.__arg__.__gql_load__, data))


class _NullableMeta(_Generic):

    # TODO: a better autogenerated name
    def __getitem__(self, arg):
        return type('Nullable[{.__name__}]'.format(arg), (Nullable, ), {
            '__arg__': arg
        })

    def __instancecheck__(self, instance):
        return instance is None or isinstance(instance, self.__arg__)


# Q: why not typing.Optional?
# A: it is not easily distinguished from Union,
#    and doesn't support __doc__, __name__, or isinstance()
@six.add_metaclass(_NullableMeta)
class Nullable(InputWrapper, ResponseType):
    __arg__ = object

    @classmethod
    def coerce(cls, data):
        # type: (object) -> Nullable
        return cls(data if data is None else cls.__arg__.coerce(data))

    def __gql_dump__(self):
        # type: () -> str
        return 'null' if self.value is None else self.value.__gql_dump__()

    @classmethod
    def __gql_load__(cls, data):
        return data if data is None else cls.__arg__.__gql_load__(data)


# TODO: add __getitem__, similar to list and nullable
class UnionMeta(type):
    pass


# Q: why not typing.Union?
# A: it isn't consistent across python versions,
#    and doesn't support __doc__, __name__, or isinstance()
@six.add_metaclass(UnionMeta)
class Union(object):
    __args__ = ()


class Scalar(InputWrapper, ResponseType):
    """Base class for scalars"""


class _AnyScalarMeta(type):

    def __instancecheck__(self, instance):
        return isinstance(instance, _PRIMITIVE_TYPES)


@six.add_metaclass(_AnyScalarMeta)
class AnyScalar(Scalar):
    """A generic scalar, accepting any primitive type"""

    def __init__(self, value):
        self.value = value

    @classmethod
    def coerce(cls, data):
        if data is None or isinstance(data, Scalar):
            return cls(data)
        try:
            gql_type = PY_TYPE_TO_GQL_TYPE[type(data)]
        except KeyError:
            raise CouldNotCoerce('Invalid type, must be a scalar')
        return cls(gql_type.coerce(data))

    def __gql_dump__(self):
        # type: () -> str
        if self.value is None:
            return 'null'
        else:
            return self.value.__gql_dump__()

    @classmethod
    def __gql_load__(cls, data):
        # type: (T) -> T
        return data


class Float(InputWrapper, ResponseType):
    """A GraphQL float object. The main difference with :class:`float`
    is that it may not be infinite or NaN"""
    # TODO: consistent types of exceptions to raise
    @classmethod
    def coerce(cls, value):
        # type: (object) -> Float
        if not isinstance(value, (float, int)):
            raise CouldNotCoerce('Invalid type, must be float or int')
        if math.isnan(value) or math.isinf(value):
            raise CouldNotCoerce('Float value cannot be infinite or NaN')
        return cls(float(value))

    def __gql_dump__(self):
        return str(self.value)

    @classmethod
    def __gql_load__(cls, data):
        # type: (Union[float, int]) -> float
        return float(data)


class Int(InputWrapper, ResponseType):
    """A GraphQL integer object. The main difference with :class:`int`
    is that it may only represent integers up to 32 bits in size"""
    @classmethod
    def coerce(cls, value):
        # type: (object) -> Int
        if not isinstance(value, six.integer_types):
            raise CouldNotCoerce('Invalid type, must be int')
        if not MIN_INT < value < MAX_INT:
            raise CouldNotCoerce('{} is not representable by a 32-bit integer'
                                 .format(value))
        return cls(int(value))

    def __gql_dump__(self):
        return str(self.value)

    @classmethod
    def __gql_load__(cls, data):
        # type: (int) -> int
        return data


class Boolean(InputWrapper, ResponseType):
    """A GraphQL boolean object"""
    @classmethod
    def coerce(cls, value):
        # type: (object) -> Boolean
        if isinstance(value, bool):
            return cls(value)
        else:
            raise CouldNotCoerce('A boolean type is required')

    def __gql_dump__(self):
        return 'true' if self.value else 'false'

    @classmethod
    def __gql_load__(cls, data):
        # type: (bool) -> bool
        return data


class StringLike(InputWrapper, ResponseType):
    """Base for string-like types"""
    @classmethod
    def coerce(cls, value):
        # type: (object) -> StringLike
        if isinstance(value, six.text_type):
            return cls(value)
        elif six.PY2 and isinstance(value, bytes):  # pragma: no cover
            return cls(six.text_type(value))
        else:
            raise CouldNotCoerce('A string type is required')

    def __gql_dump__(self):
        return '"{}"'.format(escape(self.value))

    @classmethod
    def __gql_load__(cls, data):
        # type: (str) -> str
        return data


class String(StringLike):
    """GraphQL text type"""


class ID(StringLike):
    """A GraphQL ID. Serialized the same way as a string"""


def _unwrap_list_or_nullable(type_):
    # type: t.Type[Nullable, List, Scalar, Enum, InputObject]
    # -> Type[Scalar | Enum | InputObject]
    if issubclass(type_, (Nullable, List)):
        return _unwrap_list_or_nullable(type_.__arg__)
    return type_


def validate_value(
        name,  # type: str
        typ,  # type: t.Type[InputValue]
        value  # type: object
):
    # type: (...) -> t.Union[InputValue, InvalidArgumentValue]
    # TODO: proper isinstance
    if type(value) == typ:
        return value
    else:
        try:
            return typ.coerce(value)
        except CouldNotCoerce as e:
            return InvalidArgumentValue(name, value, e.reason)


# TODO: make generic
class ValidationResult(object):
    pass


@dataclass
class Errors(ValidationResult):
    items = attr.ib(type=t.Set['ValidationError'])


# TODO: typing
@dataclass
class Valid(ValidationResult):
    value = attr.ib()


def validate_args(schema, actual):
    # type: (t.Mapping[str, InputValueDefinition], t.Mapping[str, object])
    # -> ValidationResult[t.Mapping[str, object]]
    # TODO: cleanup this logic
    required_args = {name for name, defin in six.iteritems(schema)
                     if not issubclass(defin.type, Nullable)}
    errors = set(chain(
        map(NoSuchArgument, six.viewkeys(actual) - six.viewkeys(schema)),
        map(MissingArgument, required_args - six.viewkeys(actual)),
    ))
    coerced = {
        name: validate_value(name, schema[name].type, value)
        for name, value in six.iteritems(actual)
        if name in schema
    }
    errors.update(v for v in coerced.values()
                  if isinstance(v, InvalidArgumentValue))
    return Errors(errors) if errors else Valid(coerced)


def _validate_args(schema, actual):
    # type: (t.Mapping[str, InputValueDefinition], t.Mapping[str, object])
    # -> t.Mapping[str, object]
    invalid_args = six.viewkeys(actual) - six.viewkeys(schema)
    if invalid_args:
        raise NoSuchArgument(invalid_args.pop())
    required_args = {
        name for name, defin in six.iteritems(schema)
        if not issubclass(defin.type, Nullable)
    }
    missing_args = required_args - six.viewkeys(actual)
    if missing_args:
        # TODO: return all missing args
        raise MissingArgument(missing_args.pop())

    for input_value in schema.values():
        try:
            value = actual[input_value.name]
        except KeyError:
            continue  # arguments of nullable type may be omitted

        if not isinstance(value, input_value.type):
            raise InvalidArgumentType(input_value.name, value)

    return actual


def _validate_field(schema, actual):
    # type (Optional[FieldDefinition], Field) -> Field
    # raises:
    # - NoSuchField
    # - SelectionsNotSupported
    # - NoSuchArgument
    # - RequredArgument
    # - InvalidArgumentType
    if schema is None:
        raise NoSuchField()
    _validate_args(schema.args, actual.kwargs)
    if actual.selection_set:
        type_ = _unwrap_list_or_nullable(schema.type)
        if not isinstance(type_, HasFields):
            raise SelectionsNotSupported()
        validate(type_, actual.selection_set)
    return actual


def validate(cls, selection_set):
    """Validate a selection set against a type

    Parameters
    ----------
    cls: type
        The class to validate against, an ``Object`` or ``Interface``
    selection_set: SelectionSet
        The selection set to validate

    Returns
    -------
    SelectionSet
        The validated selection set

    Raises
    ------
    SelectionError
        If the selection set is not valid
    """
    for _field in selection_set:
        try:
            _validate_field(getattr(cls, _field.name, None), _field)
        except ValidationError as e:
            raise SelectionError(cls, _field.name, e)
    return selection_set


T = t.TypeVar('T')


# TODO: refactor using singledispatch
# TODO: cleanup this API: ``field`` is often unneeded. unify with ``load``?
def load_field(type_, field, value):
    # type: (t.Type[T], Field, JSON) -> T
    if issubclass(type_, Namespace):
        assert isinstance(value, dict)
        return load(type_, field.selection_set, value)
    elif issubclass(type_, Nullable):
        return None if value is None else load_field(
            type_.__arg__, field, value)
    elif issubclass(type_, List):
        assert isinstance(value, list)
        return [load_field(type_.__arg__, field, v) for v in value]
    elif issubclass(type_, _PRIMITIVE_TYPES):
        assert isinstance(value, type_)
        return value
    elif issubclass(type_, AnyScalar):
        assert isinstance(value, type_)
        return value
    elif issubclass(type_, Scalar):
        return type_.__gql_load__(value)
    elif issubclass(type_, Enum):
        assert value, type_._members_names_
        return type_(value)
    else:
        raise NotImplementedError()


def load(cls, selection_set, response):
    """Load a response for a selection set

    Parameters
    ----------
    cls: Type[T]
        The class to load against, an ``Object`` or ``Interface``
    selection_set: SelectionSet
        The selection set to validate
    response: t.Mapping[str, JSON]
        The JSON response data

    Returns
    -------
    T
        An instance of ``cls``
    """
    instance = cls(**{
        field.alias or field.name: load_field(
            getattr(cls, field.name).type,
            field,
            response[field.alias or field.name],
        )
        for field in selection_set
    })
    # TODO: do this in a cleaner way
    if hasattr(response, '__metadata__'):
        instance.__metadata__ = response.__metadata__
    return instance


class ValidationError(Exception):
    """base class for validation errors"""


@dataclass
class SelectionError(ValidationError):
    on = field('Type on which the error occurred', type=type)
    path = field('Path at which the error occurred', type=str)
    error = field('Original error', type=ValidationError)

    def __str__(self):
        return '{} on "{}" at path "{}":\n\n    {}: {}'.format(
            self.__class__.__name__,
            self.on.__name__,
            self.path,
            self.error.__class__.__name__,
            self.error,
        )


@dataclass
class NoSuchField(ValidationError):

    def __str__(self):
        return 'field does not exist'


@dataclass
class NoSuchArgument(ValidationError):
    name = field('(Invalid) argument name')

    def __str__(self):
        return 'argument "{}" does not exist'.format(self.name)


@dataclass
class InvalidArgumentValue(ValidationError):
    name = field('name of the argument', type=str)
    value = field('value of the argument', type=object)
    message = field('error message', type=str)


@dataclass
class InvalidArgumentType(ValidationError):
    name = field('Argument name', type=str)
    value = field('(Invalid) value', type=object)

    def __str__(self):
        return 'invalid value "{}" of type {} for argument "{}"'.format(
            self.value,
            type(self.value),
            self.name,
        )


@dataclass
class MissingArgument(ValidationError):
    name = field('Missing argument name', type=str)

    def __str__(self):
        return 'argument "{}" missing (required)'.format(self.name)


@dataclass
class SelectionsNotSupported(ValidationError):

    def __str__(self):
        return 'selections not supported on this object'


BUILTIN_SCALARS = {
    "Boolean": bool,
    "String":  str,
    "Float":   float,
    "Int":     int,
}


PY_TYPE_TO_GQL_TYPE = {
    float: Float,
    int: Int,
    bool: Boolean,
    six.text_type: String,
}
if six.PY2:  # pragma: no cover
    PY_TYPE_TO_GQL_TYPE[str] = String<|MERGE_RESOLUTION|>--- conflicted
+++ resolved
@@ -126,17 +126,11 @@
 
 class Namespace(object):
 
-<<<<<<< HEAD
-    # prevent `self` from potentially clobbering kwargs
-    def __init__(__self__, **kwargs):
-        __self__.__dict__.update(kwargs)
-=======
     def __init__(__self, **kwargs):
         __self.__dict__.update(kwargs)
 
     def __fields__(self):
         return {k: v for k, v in self.__dict__.items() if k != '__metadata__'}
->>>>>>> 5ddfd9ab
 
     def __eq__(self, other):
         if type(self) == type(other):
