"""Components for typed GraphQL interactions"""
import enum
import math
import typing as t
from itertools import chain, starmap
from operator import methodcaller

import attr
import six

<<<<<<< HEAD
from .build import InlineFragment, dump_inputvalue, escape
from .compat import default_ne
from .utils import FrozenDict, ValueObject, dataclass, field
=======
from .build import Field, InlineFragment, SelectionSet
from .utils import JSON, FrozenDict, ValueObject
>>>>>>> 3034c069

__all__ = [
    # types
    'AnyScalar',
    'Boolean',
    'Enum',
    'FieldDefinition',
    'Float',
    'ID',
    'InputObject',
    'InputObjectFieldDescriptor',
    'InputValue',
    'InputValueDefinition',
    'Int',
    'Interface',
    'List',
    'Nullable',
    'Object',
    'ResponseType',
    'Scalar',
    'String',
    'StringLike',
    'Union',
    # TODO: mutation
    # TODO: subscription

    # validation
    'validate',
    'ValidationError',
    'SelectionError',
    'NoSuchField',
    'NoSuchArgument',
    'SelectionsNotSupported',
    'InvalidArgumentType',
    'InvalidArgumentValue',
    'MissingArgument',
    'CouldNotCoerce',

    'NoValueForField',
    'load',
]

MIN_INT = -2 << 30
MAX_INT = (2 << 30) - 1


InputValueDefinition = t.NamedTuple('InputValueDefinition', [
    ('name', str),
    ('desc', str),
    ('type', type),
])

_PRIMITIVE_TYPES = (int, float, bool, six.text_type)


# TODO: make ABCMeta
# TODO: make generic
class InputValue(object):
    """Base class for input value classes.
    These values may be used in GraphQL queries (requests)"""

    # TODO: make abstract
    def __gql_dump__(self):
        # type: () -> str
        """Serialize the object to a GraphQL primitive value"""
        raise NotImplementedError(
            'GraphQL serialization is not defined for this type')

    # TODO: a sensible default implementation
    @classmethod
    def coerce(cls, value):
        raise NotImplementedError()


class InputWrapper(InputValue):
    """Base class for input values containing one value"""

    def __init__(self, value):
        self.value = value

    def __eq__(self, other):
        if type(self) == type(other):
            return self.value == other.value
        return NotImplemented

    if six.PY2:  # pragma: no cover
        __ne__ = default_ne

    def __repr__(self):
        return '{}({})'.format(self.__class__.__name__, self.value)


# TODO: make ABCMeta
# TODO: make generic
# TODO: rename to indicate it can be the parser, not the value itself?
class ResponseType(object):
    """Base class for response value classes.
    These classes are used to load GraphQL responses into (python) types"""

    # TODO: make abstract?
    @classmethod
    def __gql_load__(cls, data):
        """Load an instance from GraphQL"""
        raise NotImplementedError(
            'GraphQL deserialization is not defined for this type')


class HasFields(type):
    """metaclass for classes with GraphQL field definitions"""

    def __getitem__(self, selection_set):
        # type: (SelectionSet) -> InlineFragment
        return InlineFragment(self, validate(self, selection_set))


class Namespace(object):

    # prevent `self` from potentially clobbering kwargs
    def __init__(__self__, **kwargs):
        __self__.__dict__.update(kwargs)

    def __eq__(self, other):
        if type(self) == type(other):
            return self.__dict__ == other.__dict__
        return NotImplemented

    if six.PY2:  # pragma: no cover
        __ne__ = default_ne

    def __repr__(self):
        return '{}({})'.format(
            getattr(self.__class__, '__qualname__' if six.PY3 else '__name__'),
            ', '.join(starmap('{}={!r}'.format, self.__dict__.items()))
        )


@six.add_metaclass(HasFields)
class Object(Namespace):
    """a graphQL object"""


class InputObjectFieldDescriptor(ValueObject):
    __fields__ = [
        ('value', InputValueDefinition, 'The input value'),
    ]

    def __get__(self, obj, objtype=None):
        if obj is None:  # accessing on class
            return self
        try:
            return obj.__dict__[self.value.name]
        except KeyError:
            raise NoValueForField()

    # full descriptor interface is necessary to be displayed nicely in help()
    def __set__(self, obj, value):
        raise AttributeError("Can't set field value")

    # TODO: instead of type.__name__, use something different, explicit
    # __doc__ allows descriptor to be displayed nicely in help()
    @property
    def __doc__(self):
        return ': {.__name__}\n    {}'.format(self.value.type, self.value.desc)


# TODO: slots?
# TODO: validation?
# TODO: coercing from dict?
# TODO: prevent setting invalid attributes?
class InputObject(object):
    """Base class for input objects"""
    __input_fields__ = {}

    def __init__(__self__, **kwargs):
        self = __self__  # prevents `self` from potentially clobbering kwargs
        argnames_defined = six.viewkeys(self.__input_fields__)
        argnames_required = {
            name for name, obj in six.iteritems(self.__input_fields__)
            if not issubclass(obj.type, Nullable)
        }
        argnames_given = six.viewkeys(kwargs)

        invalid_argnames = argnames_given - argnames_defined
        if invalid_argnames:
            raise NoSuchArgument(
                'invalid arguments: {}'.format(', '.join(invalid_argnames)))

        missing_argnames = argnames_required - argnames_given
        if missing_argnames:
            raise MissingArgument(
                'invalid arguments: {}'.format(', '.join(missing_argnames)))

        self.__dict__.update(kwargs)

    def __eq__(self, other):
        if type(self) == type(other):
            return self.__dict__ == other.__dict__
        return NotImplemented

    if six.PY2:  # pragma: no cover
        __ne__ = default_ne

    def __gql_dump__(self):
        return '{{{}}}'.format(' '.join(
            '{}: {}'.format(name, dump_inputvalue(value))
            for name, value in self.__dict__.items()
        ))

    def __repr__(self):
        return '{}({})'.format(
            getattr(self.__class__, '__qualname__' if six.PY3 else '__name__'),
            ', '.join(starmap('{}={!r}'.format, self.__dict__.items()))
        )


class Enum(InputValue, ResponseType, enum.Enum):
    """A GraphQL enum value. Accepts strings as inputs"""

    @classmethod
    def coerce(cls, value):
        # type: object -> Enum
        try:
            return cls(value)
        except ValueError:
            raise CouldNotCoerce('{!r} is not a valid {.__name__}'.format(
                value, cls))

    def __gql_dump__(self):
        # type: () -> str
        return self.value

    @classmethod
    def __gql_load__(cls, data):
        return cls(data)


class Interface(HasFields):
    """metaclass for interfaces"""


class NoValueForField(AttributeError):
    """Indicates a value cannot be retrieved for the field"""


@dataclass
class CouldNotCoerce(ValueError):
    """Could not coerce a value"""
    reason = field('The reason coercion failed', type=str)

    if six.PY2:
        def __str__(self):
            return self.reason


class FieldDefinition(ValueObject):
    __fields__ = [
        ('name', str, 'Field name'),
        ('desc', str, 'Field description'),
        ('type', type, 'Field data type'),
        ('args', FrozenDict[str, InputValueDefinition],
         'Accepted field arguments'),
        ('is_deprecated', bool, 'Whether the field is deprecated'),
        ('deprecation_reason', t.Optional[str], 'Reason for deprecation'),
    ]

    def __get__(self, obj, objtype=None):
        if obj is None:  # accessing on class
            return self
        try:
            return obj.__dict__[self.name]
        except KeyError:
            raise NoValueForField()

    # full descriptor interface is necessary to be displayed nicely in help()
    def __set__(self, obj, value):
        raise AttributeError("Can't set field value")

    # __doc__ allows descriptor to be displayed nicely in help()
    @property
    def __doc__(self):
        return ': {.__name__}\n    {}'.format(self.type, self.desc)


class _Generic(type):

    def __eq__(self, other):
        if isinstance(other, type(self)):
            return self.__arg__ == other.__arg__
        return NotImplemented

    if six.PY2:  # pragma: no cover
        __ne__ = default_ne


class _ListMeta(_Generic):

    # TODO: a better autogenerated name
    def __getitem__(self, arg):
        return type('List[{.__name__}]'.format(arg), (List, ), {
            '__arg__': arg
        })

    def __instancecheck__(self, instance):
        return (isinstance(instance, list)
                and all(isinstance(i, self.__arg__) for i in instance))


# Q: why not typing.List?
# A: it doesn't support __doc__, __name__, or isinstance()
# TODO: a separate class for input value lists?
@six.add_metaclass(_ListMeta)
class List(InputWrapper, ResponseType):
    __arg__ = object

    @classmethod
    def coerce(cls, data):
        # type: object -> List
        if isinstance(data, list):
            return cls(list(map(cls.__arg__.coerce, data)))
        else:
            raise CouldNotCoerce('Invalid type, must be a list')

    def __gql_dump__(self):
        # type: () -> str
        return '[{}]'.format(' '.join(map(methodcaller('__gql_dump__'),
                                          self.value)))

    @classmethod
    def __gql_load__(cls, data):
        return list(map(cls.__arg__.__gql_load__, data))


class _NullableMeta(_Generic):

    # TODO: a better autogenerated name
    def __getitem__(self, arg):
        return type('Nullable[{.__name__}]'.format(arg), (Nullable, ), {
            '__arg__': arg
        })

    def __instancecheck__(self, instance):
        return instance is None or isinstance(instance, self.__arg__)


# Q: why not typing.Optional?
# A: it is not easily distinguished from Union,
#    and doesn't support __doc__, __name__, or isinstance()
@six.add_metaclass(_NullableMeta)
class Nullable(InputWrapper, ResponseType):
    __arg__ = object

    @classmethod
    def coerce(cls, data):
        # type: object -> Nullable
        return cls(data if data is None else cls.__arg__.coerce(data))

    def __gql_dump__(self):
        # type: () -> str
        return 'null' if self.value is None else self.value.__gql_dump__()

    @classmethod
    def __gql_load__(cls, data):
        return data if data is None else cls.__arg__.__gql_load__(data)


# TODO: add __getitem__, similar to list and nullable
class UnionMeta(type):
    pass


# Q: why not typing.Union?
# A: it isn't consistent across python versions,
#    and doesn't support __doc__, __name__, or isinstance()
@six.add_metaclass(UnionMeta)
class Union(object):
    __args__ = ()


class Scalar(InputWrapper, ResponseType):
    """Base class for scalars"""


class _AnyScalarMeta(type):

    def __instancecheck__(self, instance):
        return isinstance(instance, _PRIMITIVE_TYPES)


@six.add_metaclass(_AnyScalarMeta)
class AnyScalar(Scalar):
    """A generic scalar, accepting any primitive type"""

    def __init__(self, value):
        self.value = value

    @classmethod
    def coerce(cls, data):
        if data is None or isinstance(data, Scalar):
            return cls(data)
        try:
            gql_type = PY_TYPE_TO_GQL_TYPE[type(data)]
        except KeyError:
            raise CouldNotCoerce('Invalid type, must be a scalar')
        return cls(gql_type.coerce(data))

    def __gql_dump__(self):
        # type: () -> str
        if self.value is None:
            return 'null'
        else:
            return self.value.__gql_dump__()

    @classmethod
    def __gql_load__(cls, data):
        # type: T -> T
        return data


class Float(InputWrapper, ResponseType):
    """A GraphQL float object. The main difference with :class:`float`
    is that it may not be infinite or NaN"""
    # TODO: consistent types of exceptions to raise
    @classmethod
    def coerce(cls, value):
        # type: object -> Float
        if not isinstance(value, (float, int)):
            raise CouldNotCoerce('Invalid type, must be float or int')
        if math.isnan(value) or math.isinf(value):
            raise CouldNotCoerce('Float value cannot be infinite or NaN')
        return cls(float(value))

    def __gql_dump__(self):
        return str(self.value)

    @classmethod
    def __gql_load__(cls, data):
        # type: Union[float, int] -> float
        return float(data)


class Int(InputWrapper, ResponseType):
    """A GraphQL integer object. The main difference with :class:`int`
    is that it may only represent integers up to 32 bits in size"""
    @classmethod
    def coerce(cls, value):
        # type: object -> Int
        if not isinstance(value, six.integer_types):
            raise CouldNotCoerce('Invalid type, must be int')
        if not MIN_INT < value < MAX_INT:
            raise CouldNotCoerce('{} is not representable by a 32-bit integer'
                                 .format(value))
        return cls(int(value))

    def __gql_dump__(self):
        return str(self.value)

    @classmethod
    def __gql_load__(cls, data):
        # type: int -> int
        return data


class Boolean(InputWrapper, ResponseType):
    """A GraphQL boolean object"""
    @classmethod
    def coerce(cls, value):
        # type: object -> Boolean
        if isinstance(value, bool):
            return cls(value)
        else:
            raise CouldNotCoerce('A boolean type is required')

    def __gql_dump__(self):
        return 'true' if self.value else 'false'

    @classmethod
    def __gql_load__(cls, data):
        # type: bool -> bool
        return data


class StringLike(InputWrapper, ResponseType):
    """Base for string-like types"""
    @classmethod
    def coerce(cls, value):
        # type: object -> StringLike
        if isinstance(value, six.text_type):
            return cls(value)
        elif six.PY2 and isinstance(value, bytes):  # pragma: no cover
            return cls(six.text_type(value))
        else:
            raise CouldNotCoerce('A string type is required')

    def __gql_dump__(self):
        return '"{}"'.format(escape(self.value))

    @classmethod
    def __gql_load__(cls, data):
        # type: str -> str
        return data


class String(StringLike):
    """GraphQL text type"""


class ID(StringLike):
    """A GraphQL ID. Serialized the same way as a string"""


def _unwrap_list_or_nullable(type_):
    # type: t.Type[Nullable, List, Scalar, Enum, InputObject]
    # -> Type[Scalar | Enum | InputObject]
    if issubclass(type_, (Nullable, List)):
        return _unwrap_list_or_nullable(type_.__arg__)
    return type_


def validate_value(name, typ, value):
    # type: (Type[InputValue], object) -> InputValue | InvalidArgumentValue
    # TODO: proper isinstance
    if type(value) == typ:
        return value
    else:
        try:
            return typ.coerce(value)
        except CouldNotCoerce as e:
            return InvalidArgumentValue(name, value, e.reason)


# TODO: make generic
class ValidationResult(object):
    pass


@dataclass
class Errors(ValidationResult):
    items = attr.ib(type=t.Set['ValidationError'])


# TODO: typing
@dataclass
class Valid(ValidationResult):
    value = attr.ib()


def validate_args(schema, actual):
    # type: (Mapping[str, InputValueDefinition], Mapping[str, object])
    # -> ValidationResult[Mapping[str, object]]
    # TODO: cleanup this logic
    required_args = {name for name, defin in six.iteritems(schema)
                     if not issubclass(defin.type, Nullable)}
    errors = set(chain(
        map(NoSuchArgument, six.viewkeys(actual) - six.viewkeys(schema)),
        map(MissingArgument, required_args - six.viewkeys(actual)),
    ))
    coerced = {
        name: validate_value(name, schema[name].type, value)
        for name, value in six.iteritems(actual)
        if name in schema
    }
    errors.update(v for v in coerced.values()
                  if isinstance(v, InvalidArgumentValue))
    return Errors(errors) if errors else Valid(coerced)


def _validate_args(schema, actual):
<<<<<<< HEAD
    # type: (Mapping[str, InputValueDefinition], Mapping[str, object])
=======
    # type: (t.Mapping[str, InputValue], t.Mapping[str, object])
>>>>>>> 3034c069
    # -> Mapping[str, object]
    invalid_args = six.viewkeys(actual) - six.viewkeys(schema)
    if invalid_args:
        raise NoSuchArgument(invalid_args.pop())
    required_args = {
        name for name, defin in six.iteritems(schema)
        if not issubclass(defin.type, Nullable)
    }
    missing_args = required_args - six.viewkeys(actual)
    if missing_args:
        # TODO: return all missing args
        raise MissingArgument(missing_args.pop())

    for input_value in schema.values():
        try:
            value = actual[input_value.name]
        except KeyError:
            continue  # arguments of nullable type may be omitted

        if not isinstance(value, input_value.type):
            raise InvalidArgumentType(input_value.name, value)

    return actual


def _validate_field(schema, actual):
    # type (Optional[FieldDefinition], Field) -> Field
    # raises:
    # - NoSuchField
    # - SelectionsNotSupported
    # - NoSuchArgument
    # - RequredArgument
    # - InvalidArgumentType
    if schema is None:
        raise NoSuchField()
    _validate_args(schema.args, actual.kwargs)
    if actual.selection_set:
        type_ = _unwrap_list_or_nullable(schema.type)
        if not isinstance(type_, HasFields):
            raise SelectionsNotSupported()
        validate(type_, actual.selection_set)
    return actual


def validate(cls, selection_set):
    """Validate a selection set against a type

    Parameters
    ----------
    cls: type
        The class to validate against, an ``Object`` or ``Interface``
    selection_set: SelectionSet
        The selection set to validate

    Returns
    -------
    SelectionSet
        The validated selection set

    Raises
    ------
    SelectionError
        If the selection set is not valid
    """
    for _field in selection_set:
        try:
            _validate_field(getattr(cls, _field.name, None), _field)
        except ValidationError as e:
            raise SelectionError(cls, _field.name, e)
    return selection_set


T = t.TypeVar('T')


# TODO: refactor using singledispatch
# TODO: cleanup this API: ``field`` is often unneeded. unify with ``load``?
def load_field(type_, field, value):
    # type: (t.Type[T], Field, JSON) -> T
    if issubclass(type_, Namespace):
        assert isinstance(value, dict)
        return load(type_, field.selection_set, value)
    elif issubclass(type_, Nullable):
        return None if value is None else load_field(
            type_.__arg__, field, value)
    elif issubclass(type_, List):
        assert isinstance(value, list)
        return [load_field(type_.__arg__, field, v) for v in value]
    elif issubclass(type_, _PRIMITIVE_TYPES):
        assert isinstance(value, type_)
        return value
    elif issubclass(type_, AnyScalar):
        assert isinstance(value, type_)
        return value
    elif issubclass(type_, Scalar):
        return type_.__gql_load__(value)
    elif issubclass(type_, Enum):
        assert value, type_._members_names_
        return type_(value)
    else:
        raise NotImplementedError()


def load(cls, selection_set, response):
    """Load a response for a selection set

    Parameters
    ----------
    cls: Type[T]
        The class to load against, an ``Object`` or ``Interface``
    selection_set: SelectionSet
        The selection set to validate
    response: t.Dict[str, JSON]
        The JSON response data

    Returns
    -------
    T
        An instance of ``cls``
    """
    return cls(**{
        field.alias or field.name: load_field(
            getattr(cls, field.name).type,
            field,
            response[field.alias or field.name],
        )
        for field in selection_set
    })


class ValidationError(Exception):
    """base class for validation errors"""


class SelectionError(ValueObject, ValidationError):
    __fields__ = [
        ('on', type, 'Type on which the error occurred'),
        ('path', str, 'Path at which the error occurred'),
        ('error', ValidationError, 'Original error'),
    ]

    def __str__(self):
        return '{} on "{}" at path "{}":\n\n    {}: {}'.format(
            self.__class__.__name__,
            self.on.__name__,
            self.path,
            self.error.__class__.__name__,
            self.error,
        )


class NoSuchField(ValueObject, ValidationError):
    __fields__ = []

    def __str__(self):
        return 'field does not exist'


class NoSuchArgument(ValueObject, ValidationError):
    __fields__ = [
        ('name', str, '(Invalid) argument name'),
    ]

    def __str__(self):
        return 'argument "{}" does not exist'.format(self.name)


@dataclass
class InvalidArgumentValue(ValidationError):
    name = field('name of the argument', type=str)
    value = field('value of the argument', type=object)
    message = field('error message', type=str)


class InvalidArgumentType(ValueObject, ValidationError):
    __fields__ = [
        ('name', str, 'Argument name'),
        ('value', object, '(Invalid) value'),
    ]

    def __str__(self):
        return 'invalid value "{}" of type {} for argument "{}"'.format(
            self.value,
            type(self.value),
            self.name,
        )


class MissingArgument(ValueObject, ValidationError):
    __fields__ = [
        ('name', str, 'Missing argument name'),
    ]

    def __str__(self):
        return 'argument "{}" missing (required)'.format(self.name)


class SelectionsNotSupported(ValueObject, ValidationError):
    __fields__ = []

    def __str__(self):
        return 'selections not supported on this object'


BUILTIN_SCALARS = {
    "Boolean": bool,
    "String":  str,
    "Float":   float,
    "Int":     int,
}


PY_TYPE_TO_GQL_TYPE = {
    float: Float,
    int: Int,
    bool: Boolean,
    six.text_type: String,
}
if six.PY2:  # pragma: no cover
    PY_TYPE_TO_GQL_TYPE[str] = String<|MERGE_RESOLUTION|>--- conflicted
+++ resolved
@@ -8,14 +8,9 @@
 import attr
 import six
 
-<<<<<<< HEAD
-from .build import InlineFragment, dump_inputvalue, escape
+from .build import InlineFragment, dump_inputvalue, escape, Field, SelectionSet
 from .compat import default_ne
-from .utils import FrozenDict, ValueObject, dataclass, field
-=======
-from .build import Field, InlineFragment, SelectionSet
-from .utils import JSON, FrozenDict, ValueObject
->>>>>>> 3034c069
+from .utils import FrozenDict, ValueObject, dataclass, field, JSON
 
 __all__ = [
     # types
@@ -563,8 +558,8 @@
 
 
 def validate_args(schema, actual):
-    # type: (Mapping[str, InputValueDefinition], Mapping[str, object])
-    # -> ValidationResult[Mapping[str, object]]
+    # type: (t.Mapping[str, InputValueDefinition], t.Mapping[str, object])
+    # -> ValidationResult[t.Mapping[str, object]]
     # TODO: cleanup this logic
     required_args = {name for name, defin in six.iteritems(schema)
                      if not issubclass(defin.type, Nullable)}
@@ -583,12 +578,8 @@
 
 
 def _validate_args(schema, actual):
-<<<<<<< HEAD
-    # type: (Mapping[str, InputValueDefinition], Mapping[str, object])
-=======
-    # type: (t.Mapping[str, InputValue], t.Mapping[str, object])
->>>>>>> 3034c069
-    # -> Mapping[str, object]
+    # type: (t.Mapping[str, InputValueDefinition], t.Mapping[str, object])
+    # -> t.Mapping[str, object]
     invalid_args = six.viewkeys(actual) - six.viewkeys(schema)
     if invalid_args:
         raise NoSuchArgument(invalid_args.pop())
