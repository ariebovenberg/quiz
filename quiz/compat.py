<<<<<<< HEAD
"""Python2/3 compatibility helpers"""
=======
import os
>>>>>>> 3034c069
import sys
import typing as t

PY3 = sys.version_info > (3, )
HAS_PEP519 = sys.version_info > (3, 6)
PY2 = not PY3


if PY3:
    from functools import singledispatch
    from textwrap import indent
    map = map
else:  # pragma: no cover
    from singledispatch import singledispatch  # noqa

    def indent(text, pad):
        return '\n'.join(map(pad.__add__, text.splitlines()))

    from itertools import imap as map


def default_ne(self, other):  # pragma: no cover -- only for py2
    """a default __ne__ implementation, which is the complement of __eq__"""
    equal = type(self).__eq__(self, other)
    return NotImplemented if equal is NotImplemented else not equal


if HAS_PEP519:
    from os import fspath
else:  # pragma: no cover
    # code adapted from https://www.python.org/dev/peps/pep-0519/
    def fspath(path):
        # type: (t.Union[os.Pathlike, str, bytes]) -> t.Union[str, bytes]
        """Return the string representation of the path.

        If str or bytes is passed in, it is returned unchanged. If __fspath__()
        returns something other than str or bytes then TypeError is raised. If
        this function is given something that is not str, bytes, or os.PathLike
        then TypeError is raised.
        """
        if isinstance(path, (str, bytes)):
            return path

        # Work from the object's type to match method resolution of other magic
        # methods.
        path_type = type(path)
        try:
            path = path_type.__fspath__(path)
        except AttributeError:
            if hasattr(path_type, '__fspath__'):
                raise
        else:
            if isinstance(path, (str, bytes)):
                return path
            else:
                raise TypeError(
                    "expected __fspath__() to return str or bytes, "
                    "not " + type(path).__name__)

        raise TypeError("expected str, bytes or os.PathLike object, not "
                        + path_type.__name__)<|MERGE_RESOLUTION|>--- conflicted
+++ resolved
@@ -1,8 +1,5 @@
-<<<<<<< HEAD
 """Python2/3 compatibility helpers"""
-=======
 import os
->>>>>>> 3034c069
 import sys
 import typing as t
 
