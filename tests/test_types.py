--- conflicted
+++ resolved
@@ -2,11 +2,8 @@
 from textwrap import dedent
 
 import pytest
-<<<<<<< HEAD
 import six
-=======
 import snug
->>>>>>> 5ddfd9ab
 
 import quiz
 from quiz import SELECTOR as _
