--- conflicted
+++ resolved
@@ -281,11 +281,13 @@
         def test_other_scalar(self):
             class MyScalar(quiz.Scalar):
                 """an example scalar"""
-
-<<<<<<< HEAD
                 def __init__(self, value):
                     self.value = value
-=======
+
+            value = MyScalar("foo")
+            assert FooScalar.coerce(value) == quiz.types.Ok(FooScalar(value))
+
+
 class TestScalar:
     def test_gql_dump_not_implemented(self):
         with pytest.raises(
@@ -300,16 +302,6 @@
             match="GraphQL deserialization is not defined for this scalar",
         ):
             quiz.Scalar().__gql_load__(None)
-
-
-class TestGenericScalar:
-    def test_isinstancecheck(self):
-        class MyScalar(quiz.GenericScalar):
-            """foo"""
->>>>>>> d93619d6
-
-            value = MyScalar("foo")
-            assert FooScalar.coerce(value) == quiz.types.Ok(FooScalar(value))
 
     @pytest.mark.parametrize(
         "value, expect", [(None, "null"), (quiz.String("foo"), '"foo"')]
