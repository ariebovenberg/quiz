--- conflicted
+++ resolved
@@ -1,8 +1,6 @@
 """An example schema, defined in python types."""
 from datetime import datetime
 from functools import partial
-
-import six
 
 import quiz as q
 from quiz.utils import FrozenDict
@@ -16,30 +14,13 @@
 )
 
 
-<<<<<<< HEAD
-Command = q.Enum('Command', {
-    'SIT': 'SIT',
-    'DOWN': 'DOWN',
-    'ROLL_OVER': 'ROLL_OVER',
-})
-Color = q.Enum('Color', {
-    'BROWN': 'BROWN',
-    'BLACK': 'BLACK',
-    'GOLDEN': 'GOLDEN',
-})
-Order = q.Enum('Order', {
-    'ASC': 'ASC',
-    'DESC': 'DESC',
-})
-=======
 Command = q.Enum(
-    "Command", {"SIT": "SIT", "DOWN": "DOWN", "ROLL_OVER": "ROLL_OVER"}
+    "Command", {"SIT": "SIT", "DOWN": "DOWN", "ROLL_OVER": "ROLL_OVER",}
 )
-
 Color = q.Enum(
-    "Color", {"BROWN": "BROWN", "BLACK": "BLACK", "GOLDEN": "GOLDEN"}
+    "Color", {"BROWN": "BROWN", "BLACK": "BLACK", "GOLDEN": "GOLDEN",}
 )
->>>>>>> 027bfe18
+Order = q.Enum("Order", {"ASC": "ASC", "DESC": "DESC",})
 
 
 class MyDateTime(q.Scalar):
@@ -60,58 +41,35 @@
         return self.dtime == other.dtime
 
 
-@six.add_metaclass(q.Interface)
-class Sentient(q.types.Namespace):
-    name = mkfield("name", type=six.text_type)
+class Sentient(q.types.Namespace, metaclass=q.Interface):
+    name = mkfield("name", type=str)
 
 
 class Hobby(q.Object):
-    name = mkfield("name", type=six.text_type)
+    name = mkfield("name", type=str)
     cool_factor = mkfield("description", type=int)
 
 
 class Human(Sentient, q.Object):
-    name = mkfield("name", type=six.text_type)
+    name = mkfield("name", type=str)
     hobbies = mkfield("hobbies", type=q.Nullable[q.List[q.Nullable[Hobby]]])
 
 
 class Alien(Sentient, q.Object):
-    name = mkfield("name", type=six.text_type)
-    home_planet = mkfield("home_planer", type=q.Nullable[six.text_type])
+    name = mkfield("name", type=str)
+    home_planet = mkfield("home_planer", type=q.Nullable[str])
 
 
 class Dog(Sentient, q.Object):
     """An example type"""
 
-    name = mkfield("name", type=six.text_type)
+    name = mkfield("name", type=str)
     color = mkfield("color", type=q.Nullable[Color])
     is_housetrained = mkfield(
-<<<<<<< HEAD
-        'is_housetrained',
-        args=FrozenDict({
-            'at_other_homes': q.InputValueDefinition(
-                'at_other_homes',
-                '',
-                type=q.Nullable[bool]
-            )
-        }),
-        type=bool)
-    bark_volume = mkfield('bark_volume', type=int)
-    knows_command = mkfield(
-        'knows_command',
-        args=FrozenDict({
-            'command': q.InputValueDefinition(
-                'command',
-                'the command',
-                type=Command
-            ),
-        }),
-        type=bool
-=======
         "is_housetrained",
         args=FrozenDict(
             {
-                "at_other_homes": q.InputValue(
+                "at_other_homes": q.InputValueDefinition(
                     "at_other_homes", "", type=q.Nullable[bool]
                 )
             }
@@ -122,88 +80,66 @@
     knows_command = mkfield(
         "knows_command",
         args=FrozenDict(
-            {"command": q.InputValue("command", "the command", type=Command)}
+            {
+                "command": q.InputValueDefinition(
+                    "command", "the command", type=Command
+                ),
+            }
         ),
         type=bool,
->>>>>>> 027bfe18
     )
     owner = mkfield("owner", type=q.Nullable[Human])
     best_friend = mkfield("best_friend", type=q.Nullable[Sentient])
     age = mkfield(
         "age",
         type=int,
-<<<<<<< HEAD
-        args=FrozenDict({
-            'on_date': q.InputValueDefinition(
-                'on_date',
-                '',
-                type=q.Nullable[MyDateTime]
-            )
-        })
-    )
-    birthday = mkfield('birthday', type=MyDateTime)
-    data = mkfield('data', type=q.AnyScalar)
-
-
-class SearchFilters(q.InputObject):
-    """filters for searching"""
-    __input_fields__ = {
-        'field': q.InputValueDefinition(
-            'field',
-            'the field to filter on',
-            type=str,
-        ),
-        'order': q.InputValueDefinition(
-            'order',
-            'the ordering',
-            type=q.Nullable[Order],
-        )
-    }
-
-    field = q.InputObjectFieldDescriptor(
-        q.InputValueDefinition(
-            'field',
-            'the field to filter on',
-            type=str,
-        )
-    )
-    order = q.InputObjectFieldDescriptor(
-        q.InputValueDefinition(
-            'order',
-            'the ordering',
-            type=q.Nullable[Order],
-        )
-    )
-
-
-class DogQuery(q.Object):
-    dog = mkfield('dog', type=Dog)
-    search_dogs = mkfield(
-        'search_dogs',
-        args=FrozenDict({
-            'filters': q.InputValueDefinition(
-                'filters',
-                'the search filters',
-                type=SearchFilters
-            )
-        }),
-        type=Dog)
-=======
         args=FrozenDict(
             {
-                "on_date": q.InputValue(
+                "on_date": q.InputValueDefinition(
                     "on_date", "", type=q.Nullable[MyDateTime]
                 )
             }
         ),
     )
     birthday = mkfield("birthday", type=MyDateTime)
-    data = mkfield("data", type=q.GenericScalar)
+    data = mkfield("data", type=q.AnyScalar)
+
+
+class SearchFilters(q.InputObject):
+    """filters for searching"""
+
+    __input_fields__ = {
+        "field": q.InputValueDefinition(
+            "field", "the field to filter on", type=str,
+        ),
+        "order": q.InputValueDefinition(
+            "order", "the ordering", type=q.Nullable[Order],
+        ),
+    }
+
+    field = q.InputObjectFieldDescriptor(
+        q.InputValueDefinition("field", "the field to filter on", type=str,)
+    )
+    order = q.InputObjectFieldDescriptor(
+        q.InputValueDefinition(
+            "order", "the ordering", type=q.Nullable[Order],
+        )
+    )
 
 
 class DogQuery(q.Object):
     dog = mkfield("dog", type=Dog)
->>>>>>> 027bfe18
+    search_dogs = mkfield(
+        "search_dogs",
+        args=FrozenDict(
+            {
+                "filters": q.InputValueDefinition(
+                    "filters", "the search filters", type=SearchFilters
+                )
+            }
+        ),
+        type=Dog,
+    )
 
 
 class Person(q.Union):
