--- conflicted
+++ resolved
@@ -1,11 +1,6 @@
 import pytest
 
 from quiz import utils
-<<<<<<< HEAD
-=======
-
-from .helpers import AlwaysEquals, NeverEquals
->>>>>>> 027bfe18
 
 
 class TestMergeMappings:
@@ -49,78 +44,4 @@
     def test_multiple_funcs(self):
         func = utils.compose(str, lambda x: x + 1, int)
         assert isinstance(func.funcs, tuple)
-<<<<<<< HEAD
-        assert func('30', base=5) == '16'
-=======
-        assert func("30", base=5) == "16"
-
-
-class TestValueObject:
-    def test_simple(self):
-        class MyBase:
-            pass
-
-        class Foo(MyBase, utils.ValueObject):
-            """my foo class"""
-
-            __fields__ = [
-                ("foo", int, "the foo"),
-                ("bla", str, "description for bla"),
-            ]
-
-        assert Foo.__doc__ == "my foo class"
-        assert issubclass(Foo, utils.ValueObject)
-        assert issubclass(Foo, MyBase)
-
-        Foo.__qualname__ = "my_module.Foo"
-        assert inspect.signature(Foo) == inspect.signature(
-            Foo.__namedtuple_cls__
-        )
-
-        instance = Foo(4, bla="foo")
-
-        assert instance == Foo(4, bla="foo")
-        assert not instance == Foo(4, bla="blabla")
-        assert instance == AlwaysEquals()
-        assert not instance == NeverEquals()
-
-        assert instance != Foo(4, bla="blabla")
-        assert not instance != Foo(4, bla="foo")
-        assert instance != NeverEquals()
-        assert not instance != AlwaysEquals()
-
-        assert instance.replace(foo=5) == Foo(5, bla="foo")
-        assert instance.replace() == instance
-
-        assert hash(instance) == hash(instance.replace())
-        assert hash(instance) != hash(instance.replace(foo=5))
-
-        assert instance.foo == 4
-        assert instance.bla == "foo"
-
-        with pytest.raises(AttributeError, match="blabla"):
-            instance.blabla
-
-        with pytest.raises(AttributeError, match="can't set"):
-            instance.foo = 6
-
-        assert repr(instance) == "my_module.Foo(foo=4, bla='foo')"
-
-        assert Foo.bla.__doc__ == "description for bla"
-
-        # repr should never fail, even if everything is wrong
-        del instance._values
-        repr(instance)
-
-    def test_defaults(self):
-        class Foo(utils.ValueObject):
-            __fields__ = [
-                ("foo", int, "the foo"),
-                ("bla", str, "the bla"),
-                ("qux", float, "another field!"),
-            ]
-            __defaults__ = ("", 1.0)
-
-        assert Foo(4) == Foo(4, "", 1.0)
-        assert Foo(4, "bla", 1.1) == Foo(4, "bla", 1.1)
->>>>>>> 027bfe18
+        assert func("30", base=5) == "16"