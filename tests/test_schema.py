import enum
import json
import pickle
import sys
import types

import pytest
import snug

import quiz
from quiz import SELECTOR as _
from quiz import schema as s

<<<<<<< HEAD
from .helpers import MockClient, render_doc
=======
from .helpers import MockClient


def trim_whitespace(txt):
    return "".join(t.rstrip() + "\n" for t in txt.splitlines())


def render_doc(obj):
    return trim_whitespace(pydoc.render_doc(obj, renderer=pydoc.plaintext))
>>>>>>> 027bfe18


@pytest.fixture
def schema(raw_schema):
    return quiz.Schema.from_raw(raw_schema, module="mymodule")


def test_inputobject_as_type():
    obj_schema = s.InputObject(
        'MyObject', 'a test input object', input_fields=[
            s.InputValue('param1', 'the first param',
                         s.TypeRef(None, s.Kind.LIST, of_type=s.TypeRef(
                             'MyType', s.Kind.OBJECT, of_type=None)),
                         default=None),
            s.InputValue('param2', 'the second parameter',
                         s.TypeRef('MyOtherType', s.Kind.OBJECT, of_type=None),
                         default=3)
        ]
    )
    created = s.inputobject_as_type(obj_schema, module='foo')
    assert issubclass(created, quiz.InputObject)
    assert created.__name__ == 'MyObject'
    assert created.__doc__ == 'a test input object'
    assert created.__module__ == 'foo'

    assert created.__raw__ == obj_schema

    # test adding the fields later
    classes = {
        'MyType': type('MyType', (), {}),
        'MyOtherType': type('MyOtherType', (), {}),
    }
    s._add_input_fields(created, classes)

    assert created.__input_fields__ == {
        'param1': quiz.InputValueDefinition(
            'param1', 'the first param',
            type=quiz.Nullable[quiz.List[quiz.Nullable[classes['MyType']]]],
        ),
        'param2': quiz.InputValueDefinition(
            'param2', 'the second parameter',
            type=quiz.Nullable[classes['MyOtherType']]
        ),
    }

    assert isinstance(created.param1, quiz.InputObjectFieldDescriptor)
    assert created.param1.value == created.__input_fields__['param1']

    assert not hasattr(created, '__raw__')


class TestEnumAsType:
    def test_simple(self):
        enum_schema = s.Enum(
            "MyValues",
            "my enum!",
            values=[
                s.EnumValue(
                    "foo", "foo value...", True, "this is deprecated!"
                ),
                s.EnumValue("blabla", "...", False, None),
                s.EnumValue("qux", "qux value.", False, None),
            ],
        )
        created = s.enum_as_type(enum_schema, module="foo")
        assert issubclass(created, quiz.Enum)
        assert issubclass(created, enum.Enum)

        assert created.__name__ == "MyValues"
        assert created.__doc__ == "my enum!"
        assert created.__module__ == "foo"

        assert len(created.__members__) == 3

        for (name, member), member_schema in zip(
            created.__members__.items(), enum_schema.values
        ):
            assert name == member_schema.name
            assert member.name == name
            assert member.value == name
            assert member.__doc__ == member_schema.desc


class TestUnionAsType:
    def test_one(self):
        union_schema = s.Union(
            "Foo", "my union!", [s.TypeRef("BlaType", s.Kind.OBJECT, None)]
        )

        objs = {"BlaType": type("BlaType", (), {})}

        created = s.union_as_type(union_schema, objs)
        assert created.__name__ == "Foo"
        assert created.__doc__ == "my union!"
        assert issubclass(created, quiz.Union)

        assert created.__args__ == (objs["BlaType"],)

    def test_simple(self):
        union_schema = s.Union(
            "Foo",
            "my union!",
            [
                s.TypeRef("BlaType", s.Kind.OBJECT, None),
                s.TypeRef("Quxlike", s.Kind.INTERFACE, None),
                s.TypeRef("Foobar", s.Kind.UNION, None),
            ],
        )

        objs = {
            "BlaType": type("BlaType", (), {}),
            "Quxlike": type("Quxlike", (), {}),
            "Foobar": type("Foobar", (), {}),
            "Bla": type("Bla", (), {}),
        }

        created = s.union_as_type(union_schema, objs)
        assert created.__name__ == "Foo"
        assert created.__doc__ == "my union!"
        assert issubclass(created, quiz.Union)

        assert created.__args__ == (
            objs["BlaType"],
            objs["Quxlike"],
            objs["Foobar"],
        )


class TestInterfaceAsType:
    def test_simple(self):
        interface_schema = s.Interface(
            "Foo",
            "my interface!",
            [
                s.Field(
                    "blabla",
                    type=s.TypeRef("String", s.Kind.SCALAR, None),
                    args=[],
                    desc="my description",
                    is_deprecated=False,
                    deprecation_reason=None,
                )
            ],
        )
        created = s.interface_as_type(interface_schema, module="mymodule")

        assert isinstance(created, quiz.Interface)
        assert issubclass(created, quiz.types.Namespace)
        assert created.__name__ == "Foo"
        assert created.__doc__ == "my interface!"
        assert created.__module__ == "mymodule"


<<<<<<< HEAD
def test_object_as_type():
    obj_schema = s.Object(
        'Foo',
        'the foo description!',
        interfaces=[
            s.TypeRef('Interface1', s.Kind.INTERFACE, None),
            s.TypeRef('BlaInterface', s.Kind.INTERFACE, None),
        ],
        fields=[
            s.Field(
                'blabla',
                type=s.TypeRef('MyObject', s.Kind.OBJECT, None),
                args=[],
                desc='my description',
                is_deprecated=False,
                deprecation_reason=None,
            ),
        ]
    )
    interfaces = {
        'Interface1': type('Interface1', (quiz.Interface, ), {
            '__module__': 'foo'}),
        'BlaInterface': type('BlaInterface', (quiz.Interface, ), {
            '__module__': 'foo'}),
        'Qux': type('Qux', (quiz.Interface, ), {
            '__module__': 'foo'}),
    }
    created = s.object_as_type(obj_schema, interfaces,
                               module='foo')
    assert issubclass(created, quiz.Object)
    assert created.__name__ == 'Foo'
    assert created.__doc__ == 'the foo description!'
    assert created.__module__ == 'foo'
    assert issubclass(created, interfaces['Interface1'])
    assert issubclass(created, interfaces['BlaInterface'])

    assert created.__raw__ == obj_schema

    # test adding the fields later
    classes = {
        'MyObject': type('MyObject', (), {}),
    }
    s._add_fields(created, classes)

    assert created.blabla == quiz.FieldDefinition(
        'blabla', 'my description',
        type=quiz.Nullable[classes['MyObject']],
        args={},
        is_deprecated=False,
        deprecation_reason=None,
    )
    assert not hasattr(created, '__raw__')
=======
class TestObjectAsType:
    def test_simple(self):
        obj_schema = s.Object(
            "Foo",
            "the foo description!",
            interfaces=[
                s.TypeRef("Interface1", s.Kind.INTERFACE, None),
                s.TypeRef("BlaInterface", s.Kind.INTERFACE, None),
            ],
            input_fields=None,
            fields=[
                s.Field(
                    "blabla",
                    type=s.TypeRef("String", s.Kind.SCALAR, None),
                    args=[],
                    desc="my description",
                    is_deprecated=False,
                    deprecation_reason=None,
                )
            ],
        )
        interfaces = {
            "Interface1": type(
                "Interface1", (quiz.Interface,), {"__module__": "foo"}
            ),
            "BlaInterface": type(
                "BlaInterface", (quiz.Interface,), {"__module__": "foo"}
            ),
            "Qux": type("Qux", (quiz.Interface,), {"__module__": "foo"}),
        }
        created = s.object_as_type(obj_schema, interfaces, module="foo")
        assert issubclass(created, quiz.Object)
        assert created.__name__ == "Foo"
        assert created.__doc__ == "the foo description!"
        assert created.__module__ == "foo"
        assert issubclass(created, interfaces["Interface1"])
        assert issubclass(created, interfaces["BlaInterface"])
>>>>>>> 027bfe18


class TestResolveTypeRef:
    def test_default(self):
        ref = s.TypeRef("Foo", s.Kind.ENUM, None)

        classes = {"Foo": quiz.Enum("Foo", {})}
        resolved = s.resolve_typeref(ref, classes)
        assert issubclass(resolved, quiz.Nullable)
        assert resolved.__arg__ is classes["Foo"]

    def test_non_null(self):
        ref = s.TypeRef(
            None, s.Kind.NON_NULL, s.TypeRef("Foo", s.Kind.OBJECT, None)
        )

        classes = {"Foo": type("Foo", (), {})}
        resolved = s.resolve_typeref(ref, classes)
        assert resolved == classes["Foo"]

    def test_list(self):
        ref = s.TypeRef(
            None, s.Kind.LIST, s.TypeRef("Foo", s.Kind.OBJECT, None)
        )
        classes = {"Foo": type("Foo", (), {})}
        resolved = s.resolve_typeref(ref, classes)
        assert issubclass(resolved, quiz.Nullable)
        assert issubclass(resolved.__arg__, quiz.List)
        assert issubclass(resolved.__arg__.__arg__, quiz.Nullable)
        assert resolved.__arg__.__arg__.__arg__ == classes["Foo"]

    def test_list_non_null(self):
        ref = s.TypeRef(
            None,
            s.Kind.NON_NULL,
            s.TypeRef(
                None,
                s.Kind.LIST,
                s.TypeRef(
                    None,
                    s.Kind.NON_NULL,
                    s.TypeRef("Foo", s.Kind.OBJECT, None),
                ),
            ),
        )
        classes = {"Foo": type("Foo", (), {})}
        resolved = s.resolve_typeref(ref, classes)
        assert issubclass(resolved, quiz.List)
        assert resolved.__arg__ == classes["Foo"]


class TestSchemaFromRaw:
    def test_scalars(self, raw_schema):
        class URI(quiz.Scalar):
            pass

        schema = quiz.Schema.from_raw(raw_schema, scalars=[URI], module="foo")

        # generic scalars
<<<<<<< HEAD
        assert issubclass(schema.DateTime, quiz.AnyScalar)
        assert schema.DateTime.__name__ == 'DateTime'
=======
        assert issubclass(schema.DateTime, quiz.GenericScalar)
        assert schema.DateTime.__name__ == "DateTime"
>>>>>>> 027bfe18
        assert len(schema.__doc__) > 0

        assert schema.Boolean is bool
        assert schema.String is str
        assert schema.Float is float
        assert schema.Int is int

        assert schema.URI is URI

    def test_defaults(self, raw_schema):
        schema = quiz.Schema.from_raw(raw_schema, module="foo")
        assert isinstance(schema, quiz.Schema)
        assert issubclass(schema.DateTime, quiz.AnyScalar)
        assert schema.String is str
        assert "Query" in schema.classes
        assert schema.query_type == schema.classes["Query"]
        assert schema.mutation_type == schema.classes["Mutation"]
        assert schema.subscription_type is None
        assert schema.raw == raw_schema


class TestSchema:
    def test_attributes(self, schema):
<<<<<<< HEAD
        assert schema.Query is schema.classes['Query']
        assert schema.module == 'mymodule'
        assert issubclass(schema.classes['Repository'], quiz.Object)
        assert 'Repository' in dir(schema)
        assert '__class__' in dir(schema)
        assert 'query_type' in dir(schema)
=======
        assert schema.Query is schema.classes["Query"]
        assert schema.module == "mymodule"
        assert issubclass(schema.classes["Repository"], quiz.Object)
        assert "Repository" in dir(schema)
        assert "__class__" in dir(schema)
>>>>>>> 027bfe18

        with pytest.raises(AttributeError, match="foo"):
            schema.foo

    def test_populate_module(self, raw_schema, mocker):
        mymodule = types.ModuleType("mymodule")
        mocker.patch.dict(sys.modules, {"mymodule": mymodule})

        schema = quiz.Schema.from_raw(raw_schema, module="mymodule")

        with pytest.raises(AttributeError, match="Repository"):
            mymodule.Repository

        schema.populate_module()

        assert mymodule.Repository is schema.Repository

        my_obj = mymodule.Repository(description="...", name="my repo")
        loaded = pickle.loads(pickle.dumps(my_obj))
        assert loaded == my_obj

    def test_populate_module_no_module(self, raw_schema):
        schema = quiz.Schema.from_raw(raw_schema)
        assert schema.module is None

        with pytest.raises(RuntimeError, match="module"):
            schema.populate_module()

    def test_query(self, schema):

        query = schema.query[_.license(key="MIT")]
        assert query == quiz.Query(
            cls=schema.Query,
            selections=quiz.SelectionSet(
                quiz.Field("license", {"key": "MIT"})
            ),
        )
        with pytest.raises(quiz.SelectionError):
            schema.query[_.foo]

    def test_to_path(self, schema, tmpdir):

        path = str(tmpdir / "myschema.json")

        class MyPath(object):
            def __fspath__(self):
                return path

        schema.to_path(MyPath())
        loaded = schema.from_path(MyPath(), module="mymodule")
        assert loaded.classes.keys() == schema.classes.keys()

    def test_repr(self, schema):
        rep = repr(schema)
        assert len(rep) < 80
        assert 'Schema' in rep
        assert schema.module in rep


class TestSchemaFromUrl:
    def test_success(self, raw_schema):
        client = MockClient(
            snug.Response(
                200, json.dumps({"data": {"__schema": raw_schema}}).encode()
            )
        )
        result = quiz.Schema.from_url("https://my.url/graphql", client=client)

        assert client.request.url == "https://my.url/graphql"
        assert isinstance(result, quiz.Schema)
        assert result.raw == raw_schema

    def test_fails(self, raw_schema):
        client = MockClient(
            snug.Response(
                200,
                json.dumps(
                    {"data": {"__schema": None}, "errors": "foo"}
                ).encode(),
            )
        )

        with pytest.raises(quiz.ErrorResponse):
            quiz.Schema.from_url("https://my.url/graphql", client=client)

    @pytest.mark.live
    def test_live(self):
        schema = quiz.Schema.from_url(
            "https://api.graphcms.com/simple/v1/swapi"
        )
        assert schema.Starship


class TestSchemaFromPath:
    def test_defaults(self, raw_schema, tmpdir):
        schema_file = tmpdir / "myfile.json"
        with schema_file.open("w") as wfile:
            json.dump(raw_schema, wfile)

        schema = quiz.Schema.from_path(schema_file)
        assert schema.module is None

    def test_success(self, raw_schema, tmpdir):

        schema_file = tmpdir / "myfile.json"
        with schema_file.open("w") as wfile:
            json.dump(raw_schema, wfile)

        class MyPath(object):
            def __fspath__(self):
                return str(schema_file)

        schema = quiz.Schema.from_path(MyPath(), module="mymodule")
        assert isinstance(schema, quiz.Schema)

    def test_does_not_exist(self, tmpdir):
        schema_file = tmpdir / "does-not-exist.json"

        with pytest.raises(IOError):
            quiz.Schema.from_path(str(schema_file), module="mymodule")


def test_end_to_end(raw_schema):
<<<<<<< HEAD
    schema = quiz.Schema.from_raw(raw_schema, module='github')
    obj_doc = render_doc(schema.Issue)
=======
    schema = quiz.Schema.from_raw(raw_schema, module="github")
    doc = render_doc(schema.Issue)
>>>>>>> 027bfe18

    assert (
        """\
 |  viewerDidAuthor
 |      : bool
<<<<<<< HEAD
 |      Did the viewer author this comment.''' in obj_doc
    assert '''\
 |  publishedAt
 |      : Nullable[DateTime]
 |      Identifies when the comment was published at.''' in obj_doc
=======
 |      Did the viewer author this comment."""
        in doc
    )
    assert (
        """\
 |  publishedAt
 |      : DateTime or None
 |      Identifies when the comment was published at."""
        in doc
    )
>>>>>>> 027bfe18

    assert (
        """\
 |  viewerCannotUpdateReasons
<<<<<<< HEAD
 |      : List[CommentCannotUpdateReason]
 |      Reasons why the current viewer can not update this comment.''' in (
     obj_doc)

    assert schema.Issue.__doc__ in obj_doc
    assert 'Labelable' in obj_doc
=======
 |      : [CommentCannotUpdateReason]
 |      Reasons why the current viewer can not update this comment."""
        in doc
    )

    assert schema.Issue.__doc__ in doc
    assert "Labelable" in doc
>>>>>>> 027bfe18
<|MERGE_RESOLUTION|>--- conflicted
+++ resolved
@@ -5,25 +5,13 @@
 import types
 
 import pytest
+
+import quiz
 import snug
-
-import quiz
 from quiz import SELECTOR as _
 from quiz import schema as s
 
-<<<<<<< HEAD
 from .helpers import MockClient, render_doc
-=======
-from .helpers import MockClient
-
-
-def trim_whitespace(txt):
-    return "".join(t.rstrip() + "\n" for t in txt.splitlines())
-
-
-def render_doc(obj):
-    return trim_whitespace(pydoc.render_doc(obj, renderer=pydoc.plaintext))
->>>>>>> 027bfe18
 
 
 @pytest.fixture
@@ -33,46 +21,59 @@
 
 def test_inputobject_as_type():
     obj_schema = s.InputObject(
-        'MyObject', 'a test input object', input_fields=[
-            s.InputValue('param1', 'the first param',
-                         s.TypeRef(None, s.Kind.LIST, of_type=s.TypeRef(
-                             'MyType', s.Kind.OBJECT, of_type=None)),
-                         default=None),
-            s.InputValue('param2', 'the second parameter',
-                         s.TypeRef('MyOtherType', s.Kind.OBJECT, of_type=None),
-                         default=3)
-        ]
-    )
-    created = s.inputobject_as_type(obj_schema, module='foo')
+        "MyObject",
+        "a test input object",
+        input_fields=[
+            s.InputValue(
+                "param1",
+                "the first param",
+                s.TypeRef(
+                    None,
+                    s.Kind.LIST,
+                    of_type=s.TypeRef("MyType", s.Kind.OBJECT, of_type=None),
+                ),
+                default=None,
+            ),
+            s.InputValue(
+                "param2",
+                "the second parameter",
+                s.TypeRef("MyOtherType", s.Kind.OBJECT, of_type=None),
+                default=3,
+            ),
+        ],
+    )
+    created = s.inputobject_as_type(obj_schema, module="foo")
     assert issubclass(created, quiz.InputObject)
-    assert created.__name__ == 'MyObject'
-    assert created.__doc__ == 'a test input object'
-    assert created.__module__ == 'foo'
+    assert created.__name__ == "MyObject"
+    assert created.__doc__ == "a test input object"
+    assert created.__module__ == "foo"
 
     assert created.__raw__ == obj_schema
 
     # test adding the fields later
     classes = {
-        'MyType': type('MyType', (), {}),
-        'MyOtherType': type('MyOtherType', (), {}),
+        "MyType": type("MyType", (), {}),
+        "MyOtherType": type("MyOtherType", (), {}),
     }
     s._add_input_fields(created, classes)
 
     assert created.__input_fields__ == {
-        'param1': quiz.InputValueDefinition(
-            'param1', 'the first param',
-            type=quiz.Nullable[quiz.List[quiz.Nullable[classes['MyType']]]],
+        "param1": quiz.InputValueDefinition(
+            "param1",
+            "the first param",
+            type=quiz.Nullable[quiz.List[quiz.Nullable[classes["MyType"]]]],
         ),
-        'param2': quiz.InputValueDefinition(
-            'param2', 'the second parameter',
-            type=quiz.Nullable[classes['MyOtherType']]
+        "param2": quiz.InputValueDefinition(
+            "param2",
+            "the second parameter",
+            type=quiz.Nullable[classes["MyOtherType"]],
         ),
     }
 
     assert isinstance(created.param1, quiz.InputObjectFieldDescriptor)
-    assert created.param1.value == created.__input_fields__['param1']
-
-    assert not hasattr(created, '__raw__')
+    assert created.param1.value == created.__input_fields__["param1"]
+
+    assert not hasattr(created, "__raw__")
 
 
 class TestEnumAsType:
@@ -177,98 +178,59 @@
         assert created.__module__ == "mymodule"
 
 
-<<<<<<< HEAD
 def test_object_as_type():
     obj_schema = s.Object(
-        'Foo',
-        'the foo description!',
+        "Foo",
+        "the foo description!",
         interfaces=[
-            s.TypeRef('Interface1', s.Kind.INTERFACE, None),
-            s.TypeRef('BlaInterface', s.Kind.INTERFACE, None),
+            s.TypeRef("Interface1", s.Kind.INTERFACE, None),
+            s.TypeRef("BlaInterface", s.Kind.INTERFACE, None),
         ],
         fields=[
             s.Field(
-                'blabla',
-                type=s.TypeRef('MyObject', s.Kind.OBJECT, None),
+                "blabla",
+                type=s.TypeRef("MyObject", s.Kind.OBJECT, None),
                 args=[],
-                desc='my description',
+                desc="my description",
                 is_deprecated=False,
                 deprecation_reason=None,
             ),
-        ]
+        ],
     )
     interfaces = {
-        'Interface1': type('Interface1', (quiz.Interface, ), {
-            '__module__': 'foo'}),
-        'BlaInterface': type('BlaInterface', (quiz.Interface, ), {
-            '__module__': 'foo'}),
-        'Qux': type('Qux', (quiz.Interface, ), {
-            '__module__': 'foo'}),
+        "Interface1": type(
+            "Interface1", (quiz.Interface,), {"__module__": "foo"}
+        ),
+        "BlaInterface": type(
+            "BlaInterface", (quiz.Interface,), {"__module__": "foo"}
+        ),
+        "Qux": type("Qux", (quiz.Interface,), {"__module__": "foo"}),
     }
-    created = s.object_as_type(obj_schema, interfaces,
-                               module='foo')
+    created = s.object_as_type(obj_schema, interfaces, module="foo")
     assert issubclass(created, quiz.Object)
-    assert created.__name__ == 'Foo'
-    assert created.__doc__ == 'the foo description!'
-    assert created.__module__ == 'foo'
-    assert issubclass(created, interfaces['Interface1'])
-    assert issubclass(created, interfaces['BlaInterface'])
+    assert created.__name__ == "Foo"
+    assert created.__doc__ == "the foo description!"
+    assert created.__module__ == "foo"
+    assert issubclass(created, interfaces["Interface1"])
+    assert issubclass(created, interfaces["BlaInterface"])
 
     assert created.__raw__ == obj_schema
 
     # test adding the fields later
     classes = {
-        'MyObject': type('MyObject', (), {}),
+        "MyObject": type("MyObject", (), {}),
     }
     s._add_fields(created, classes)
 
     assert created.blabla == quiz.FieldDefinition(
-        'blabla', 'my description',
-        type=quiz.Nullable[classes['MyObject']],
+        "blabla",
+        "my description",
+        type=quiz.Nullable[classes["MyObject"]],
         args={},
         is_deprecated=False,
         deprecation_reason=None,
     )
-    assert not hasattr(created, '__raw__')
-=======
-class TestObjectAsType:
-    def test_simple(self):
-        obj_schema = s.Object(
-            "Foo",
-            "the foo description!",
-            interfaces=[
-                s.TypeRef("Interface1", s.Kind.INTERFACE, None),
-                s.TypeRef("BlaInterface", s.Kind.INTERFACE, None),
-            ],
-            input_fields=None,
-            fields=[
-                s.Field(
-                    "blabla",
-                    type=s.TypeRef("String", s.Kind.SCALAR, None),
-                    args=[],
-                    desc="my description",
-                    is_deprecated=False,
-                    deprecation_reason=None,
-                )
-            ],
-        )
-        interfaces = {
-            "Interface1": type(
-                "Interface1", (quiz.Interface,), {"__module__": "foo"}
-            ),
-            "BlaInterface": type(
-                "BlaInterface", (quiz.Interface,), {"__module__": "foo"}
-            ),
-            "Qux": type("Qux", (quiz.Interface,), {"__module__": "foo"}),
-        }
-        created = s.object_as_type(obj_schema, interfaces, module="foo")
-        assert issubclass(created, quiz.Object)
-        assert created.__name__ == "Foo"
-        assert created.__doc__ == "the foo description!"
-        assert created.__module__ == "foo"
-        assert issubclass(created, interfaces["Interface1"])
-        assert issubclass(created, interfaces["BlaInterface"])
->>>>>>> 027bfe18
+    assert not hasattr(created, "__raw__")
 
 
 class TestResolveTypeRef:
@@ -328,13 +290,8 @@
         schema = quiz.Schema.from_raw(raw_schema, scalars=[URI], module="foo")
 
         # generic scalars
-<<<<<<< HEAD
         assert issubclass(schema.DateTime, quiz.AnyScalar)
-        assert schema.DateTime.__name__ == 'DateTime'
-=======
-        assert issubclass(schema.DateTime, quiz.GenericScalar)
         assert schema.DateTime.__name__ == "DateTime"
->>>>>>> 027bfe18
         assert len(schema.__doc__) > 0
 
         assert schema.Boolean is bool
@@ -358,20 +315,12 @@
 
 class TestSchema:
     def test_attributes(self, schema):
-<<<<<<< HEAD
-        assert schema.Query is schema.classes['Query']
-        assert schema.module == 'mymodule'
-        assert issubclass(schema.classes['Repository'], quiz.Object)
-        assert 'Repository' in dir(schema)
-        assert '__class__' in dir(schema)
-        assert 'query_type' in dir(schema)
-=======
         assert schema.Query is schema.classes["Query"]
         assert schema.module == "mymodule"
         assert issubclass(schema.classes["Repository"], quiz.Object)
         assert "Repository" in dir(schema)
         assert "__class__" in dir(schema)
->>>>>>> 027bfe18
+        assert "query_type" in dir(schema)
 
         with pytest.raises(AttributeError, match="foo"):
             schema.foo
@@ -427,7 +376,7 @@
     def test_repr(self, schema):
         rep = repr(schema)
         assert len(rep) < 80
-        assert 'Schema' in rep
+        assert "Schema" in rep
         assert schema.module in rep
 
 
@@ -495,53 +444,35 @@
 
 
 def test_end_to_end(raw_schema):
-<<<<<<< HEAD
-    schema = quiz.Schema.from_raw(raw_schema, module='github')
+    schema = quiz.Schema.from_raw(raw_schema, module="github")
     obj_doc = render_doc(schema.Issue)
-=======
-    schema = quiz.Schema.from_raw(raw_schema, module="github")
-    doc = render_doc(schema.Issue)
->>>>>>> 027bfe18
 
     assert (
-        """\
+        (
+            """\
  |  viewerDidAuthor
  |      : bool
-<<<<<<< HEAD
- |      Did the viewer author this comment.''' in obj_doc
-    assert '''\
- |  publishedAt
- |      : Nullable[DateTime]
- |      Identifies when the comment was published at.''' in obj_doc
-=======
  |      Did the viewer author this comment."""
-        in doc
+        )
+        in obj_doc
     )
     assert (
         """\
  |  publishedAt
- |      : DateTime or None
+ |      : Nullable[DateTime]
  |      Identifies when the comment was published at."""
-        in doc
-    )
->>>>>>> 027bfe18
+        in obj_doc
+    )
 
     assert (
-        """\
+        (
+            """\
  |  viewerCannotUpdateReasons
-<<<<<<< HEAD
  |      : List[CommentCannotUpdateReason]
- |      Reasons why the current viewer can not update this comment.''' in (
-     obj_doc)
+ |      Reasons why the current viewer can not update this comment."""
+        )
+        in (obj_doc)
+    )
 
     assert schema.Issue.__doc__ in obj_doc
-    assert 'Labelable' in obj_doc
-=======
- |      : [CommentCannotUpdateReason]
- |      Reasons why the current viewer can not update this comment."""
-        in doc
-    )
-
-    assert schema.Issue.__doc__ in doc
-    assert "Labelable" in doc
->>>>>>> 027bfe18
+    assert "Labelable" in obj_doc